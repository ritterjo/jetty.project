//
// ========================================================================
// Copyright (c) 1995-2020 Mort Bay Consulting Pty Ltd and others.
//
// This program and the accompanying materials are made available under
// the terms of the Eclipse Public License 2.0 which is available at
// https://www.eclipse.org/legal/epl-2.0
//
// This Source Code may also be made available under the following
// Secondary Licenses when the conditions for such availability set
// forth in the Eclipse Public License, v. 2.0 are satisfied:
// the Apache License v2.0 which is available at
// https://www.apache.org/licenses/LICENSE-2.0
//
// SPDX-License-Identifier: EPL-2.0 OR Apache-2.0
// ========================================================================
//

package org.eclipse.jetty.util.resource;

import java.io.Closeable;
import java.io.File;
import java.io.FileOutputStream;
import java.io.IOException;
import java.io.InputStream;
import java.io.OutputStream;
import java.net.MalformedURLException;
import java.net.URI;
import java.net.URL;
import java.nio.channels.ReadableByteChannel;
import java.nio.file.Files;
import java.nio.file.Path;
<<<<<<< HEAD
import java.nio.file.StandardCopyOption;
=======
import java.nio.file.Paths;
>>>>>>> e632d245
import java.text.DateFormat;
import java.util.ArrayList;
import java.util.Base64;
import java.util.Collection;
import java.util.Date;
import java.util.List;

import org.eclipse.jetty.util.IO;
import org.eclipse.jetty.util.Loader;
import org.eclipse.jetty.util.MultiMap;
import org.eclipse.jetty.util.StringUtil;
import org.eclipse.jetty.util.URIUtil;
import org.eclipse.jetty.util.UrlEncoded;
import org.slf4j.Logger;
import org.slf4j.LoggerFactory;

import static java.nio.charset.StandardCharsets.UTF_8;

/**
 * Abstract resource class.
 * <p>
 * This class provides a resource abstraction, where a resource may be
 * a file, a URL or an entry in a jar file.
 * </p>
 */
public abstract class Resource implements ResourceFactory, Closeable
{
    private static final Logger LOG = LoggerFactory.getLogger(Resource.class);
    public static boolean __defaultUseCaches = true;
    volatile Object _associate;

    /**
     * Change the default setting for url connection caches.
     * Subsequent URLConnections will use this default.
     *
     * @param useCaches true to enable URL connection caches, false otherwise.
     */
    public static void setDefaultUseCaches(boolean useCaches)
    {
        __defaultUseCaches = useCaches;
    }

    public static boolean getDefaultUseCaches()
    {
        return __defaultUseCaches;
    }

    /**
     * Construct a resource from a uri.
     *
     * @param uri A URI.
     * @return A Resource object.
     * @throws MalformedURLException Problem accessing URI
     */
    public static Resource newResource(URI uri)
        throws MalformedURLException
    {
        return newResource(uri.toURL());
    }

    /**
     * Construct a resource from a url.
     *
     * @param url A URL.
     * @return A Resource object.
     */
    public static Resource newResource(URL url)
    {
        return newResource(url, __defaultUseCaches);
    }

    /**
     * Construct a resource from a url.
     *
     * @param url the url for which to make the resource
     * @param useCaches true enables URLConnection caching if applicable to the type of resource
     * @return a new resource from the given URL
     */
    static Resource newResource(URL url, boolean useCaches)
    {
        if (url == null)
            return null;

        String urlString = url.toExternalForm();
        if (urlString.startsWith("file:"))
        {
            try
            {
                return new PathResource(url);
            }
            catch (Exception e)
            {
                LOG.warn(e.toString());
                LOG.debug("Bad PathResource: " + url, e);
                return new BadResource(url, e.toString());
            }
        }
        else if (urlString.startsWith("jar:file:"))
        {
            return new JarFileResource(url, useCaches);
        }
        else if (urlString.startsWith("jar:"))
        {
            return new JarResource(url, useCaches);
        }

        return new URLResource(url, null, useCaches);
    }

    /**
     * Construct a resource from a string.
     *
     * @param resource A URL or filename.
     * @return A Resource object.
     * @throws MalformedURLException Problem accessing URI
     */
    public static Resource newResource(String resource) throws IOException
    {
        return newResource(resource, __defaultUseCaches);
    }

    /**
     * Construct a resource from a string.
     *
     * @param resource A URL or filename.
     * @param useCaches controls URLConnection caching
     * @return A Resource object.
     * @throws MalformedURLException Problem accessing URI
     */
    public static Resource newResource(String resource, boolean useCaches) throws IOException
    {
        URL url;
        try
        {
            // Try to format as a URL?
            url = new URL(resource);
        }
        catch (MalformedURLException e)
        {
            if (!resource.startsWith("ftp:") &&
                !resource.startsWith("file:") &&
                !resource.startsWith("jar:"))
            {
                // It's likely a file/path reference.
                return new PathResource(Paths.get(resource));
            }
            else
            {
                LOG.warn("Bad Resource: " + resource);
                throw e;
            }
        }

        return newResource(url, useCaches);
    }

    public static Resource newResource(File file)
    {
        return new PathResource(file.toPath());
    }

    /**
     * Construct a Resource from provided path
     *
     * @param path the path
     * @return the Resource for the provided path
     * @since 9.4.10
     */
    public static Resource newResource(Path path)
    {
        return new PathResource(path);
    }

    /**
     * Construct a system resource from a string.
     * The resource is tried as classloader resource before being
     * treated as a normal resource.
     *
     * @param resource Resource as string representation
     * @return The new Resource
     * @throws IOException Problem accessing resource.
     */
    public static Resource newSystemResource(String resource) throws IOException
    {
        URL url = null;
        // Try to format as a URL?
        ClassLoader loader = Thread.currentThread().getContextClassLoader();
        if (loader != null)
        {
            try
            {
                url = loader.getResource(resource);
                if (url == null && resource.startsWith("/"))
                    url = loader.getResource(resource.substring(1));
            }
            catch (IllegalArgumentException e)
            {
                LOG.trace("IGNORED", e);
                // Catches scenario where a bad Windows path like "C:\dev" is
                // improperly escaped, which various downstream classloaders
                // tend to have a problem with
                url = null;
            }
        }
        if (url == null)
        {
            loader = Resource.class.getClassLoader();
            if (loader != null)
            {
                url = loader.getResource(resource);
                if (url == null && resource.startsWith("/"))
                    url = loader.getResource(resource.substring(1));
            }
        }

        if (url == null)
        {
            url = ClassLoader.getSystemResource(resource);
            if (url == null && resource.startsWith("/"))
                url = ClassLoader.getSystemResource(resource.substring(1));
        }

        if (url == null)
            return null;

        return newResource(url);
    }

    /**
     * Find a classpath resource.
     *
     * @param resource the relative name of the resource
     * @return Resource or null
     */
    public static Resource newClassPathResource(String resource)
    {
        return newClassPathResource(resource, true, false);
    }

    /**
     * Find a classpath resource.
     * The {@link java.lang.Class#getResource(String)} method is used to lookup the resource. If it is not
     * found, then the {@link Loader#getResource(String)} method is used.
     * If it is still not found, then {@link ClassLoader#getSystemResource(String)} is used.
     * Unlike {@link ClassLoader#getSystemResource(String)} this method does not check for normal resources.
     *
     * @param name The relative name of the resource
     * @param useCaches True if URL caches are to be used.
     * @param checkParents True if forced searching of parent Classloaders is performed to work around
     * loaders with inverted priorities
     * @return Resource or null
     */
    public static Resource newClassPathResource(String name, boolean useCaches, boolean checkParents)
    {
        URL url = Resource.class.getResource(name);

        if (url == null)
            url = Loader.getResource(name);
        if (url == null)
            return null;
        return newResource(url, useCaches);
    }

    public static boolean isContainedIn(Resource r, Resource containingResource) throws MalformedURLException
    {
        return r.isContainedIn(containingResource);
    }

<<<<<<< HEAD
=======
    //@checkstyle-disable-check : NoFinalizer
    @Override
    protected void finalize()
    {
        close();
    }
    //@checkstyle-enable-check : NoFinalizer

>>>>>>> e632d245
    public abstract boolean isContainedIn(Resource r) throws MalformedURLException;

    /**
     * Release any temporary resources held by the resource.
     */
    @Override
    public abstract void close();

    /**
     * @return true if the represented resource exists.
     */
    public abstract boolean exists();

    /**
     * @return true if the represented resource is a container/directory.
     * if the resource is not a file, resources ending with "/" are
     * considered directories.
     */
    public abstract boolean isDirectory();

    /**
     * Time resource was last modified.
     *
     * @return the last modified time as milliseconds since unix epoch
     */
    public abstract long lastModified();

    /**
     * Length of the resource.
     *
     * @return the length of the resource
     */
    public abstract long length();

    /**
     * URI representing the resource.
     *
     * @return an URI representing the given resource
     */
    public abstract URI getURI();

    /**
     * File representing the given resource.
     *
     * @return an File representing the given resource or NULL if this
     * is not possible.
     * @throws IOException if unable to get the resource due to permissions
     */
    public abstract File getFile()
        throws IOException;

    /**
     * The name of the resource.
     *
     * @return the name of the resource
     */
    public abstract String getName();

    /**
     * Input stream to the resource
     *
     * @return an input stream to the resource
     * @throws IOException if unable to open the input stream
     */
    public abstract InputStream getInputStream()
        throws IOException;

    /**
     * Readable ByteChannel for the resource.
     *
     * @return an readable bytechannel to the resource or null if one is not available.
     * @throws IOException if unable to open the readable bytechannel for the resource.
     */
    public abstract ReadableByteChannel getReadableByteChannel()
        throws IOException;

    /**
     * Deletes the given resource
     *
     * @return true if resource was found and successfully deleted, false if resource didn't exist or was unable to
     * be deleted.
     * @throws SecurityException if unable to delete due to permissions
     */
    public abstract boolean delete()
        throws SecurityException;

    /**
     * Rename the given resource
     *
     * @param dest the destination name for the resource
     * @return true if the resource was renamed, false if the resource didn't exist or was unable to be renamed.
     * @throws SecurityException if unable to rename due to permissions
     */
    public abstract boolean renameTo(Resource dest)
        throws SecurityException;

    /**
     * list of resource names contained in the given resource.
     * Ordering is unspecified, so callers may wish to sort the return value to ensure deterministic behavior.
     *
     * @return a list of resource names contained in the given resource, or null.
     * Note: The resource names are not URL encoded.
     */
    public abstract String[] list();

    /**
     * Returns the resource contained inside the current resource with the
     * given name.
     *
     * @param path The path segment to add, which is not encoded
     * @return the Resource for the resolved path within this Resource.
     * @throws IOException if unable to resolve the path
     * @throws MalformedURLException if the resolution of the path fails because the input path parameter is malformed.
     */
    public abstract Resource addPath(String path)
        throws IOException, MalformedURLException;

    /**
     * Get a resource from within this resource.
     * <p>
     * This method is essentially an alias for {@link #addPath(String)}, but without checked exceptions.
     * This method satisfied the {@link ResourceFactory} interface.
     */
    @Override
    public Resource getResource(String path)
    {
        try
        {
            return addPath(path);
        }
        catch (Exception e)
        {
            LOG.debug("Unable to addPath", e);
            return null;
        }
    }

    // FIXME: this appears to not be used
    @SuppressWarnings("javadoc")
    public Object getAssociate()
    {
        return _associate;
    }

    // FIXME: this appear to not be used
    @SuppressWarnings("javadoc")
    public void setAssociate(Object o)
    {
        _associate = o;
    }

    /**
     * @return true if this Resource is an alias to another real Resource
     */
    public boolean isAlias()
    {
        return getAlias() != null;
    }

    /**
     * @return The canonical Alias of this resource or null if none.
     */
    public URI getAlias()
    {
        return null;
    }

    /**
     * Get the resource list as a HTML directory listing.
     *
     * @param base The base URL
     * @param parent True if the parent directory should be included
     * @param query query params
     * @return String of HTML
     * @throws IOException on failure to generate a list.
     */
    public String getListHTML(String base, boolean parent, String query) throws IOException
    {
        base = URIUtil.canonicalPath(base);
        if (base == null || !isDirectory())
            return null;

        String[] rawListing = list();
        if (rawListing == null)
        {
            return null;
        }

        boolean sortOrderAscending = true;
        String sortColumn = "N"; // name (or "M" for Last Modified, or "S" for Size)

        // check for query
        if (query != null)
        {
            MultiMap<String> params = new MultiMap<>();
            UrlEncoded.decodeUtf8To(query, 0, query.length(), params);

            String paramO = params.getString("O");
            String paramC = params.getString("C");
            if (StringUtil.isNotBlank(paramO))
            {
                if (paramO.equals("A"))
                {
                    sortOrderAscending = true;
                }
                else if (paramO.equals("D"))
                {
                    sortOrderAscending = false;
                }
            }
            if (StringUtil.isNotBlank(paramC))
            {
                if (paramC.equals("N") || paramC.equals("M") || paramC.equals("S"))
                {
                    sortColumn = paramC;
                }
            }
        }

        // Gather up entries
        List<Resource> items = new ArrayList<>();
        for (String l : rawListing)
        {
            Resource item = addPath(l);
            items.add(item);
        }

        // Perform sort
        if (sortColumn.equals("M"))
        {
            items.sort(ResourceCollators.byLastModified(sortOrderAscending));
        }
        else if (sortColumn.equals("S"))
        {
            items.sort(ResourceCollators.bySize(sortOrderAscending));
        }
        else
        {
            items.sort(ResourceCollators.byName(sortOrderAscending));
        }

        String decodedBase = URIUtil.decodePath(base);
        String title = "Directory: " + deTag(decodedBase);

        StringBuilder buf = new StringBuilder(4096);

        // Doctype Declaration (HTML5)
        buf.append("<!DOCTYPE html>\n");
        buf.append("<html lang=\"en\">\n");

        // HTML Header
        buf.append("<head>\n");
        buf.append("<meta charset=\"utf-8\">\n");
        buf.append("<link href=\"jetty-dir.css\" rel=\"stylesheet\" />\n");
        buf.append("<title>");
        buf.append(title);
        buf.append("</title>\n");
        buf.append("</head>\n");

        // HTML Body
        buf.append("<body>\n");
        buf.append("<h1 class=\"title\">").append(title).append("</h1>\n");

        // HTML Table
        final String ARROW_DOWN = "&nbsp; &#8681;";
        final String ARROW_UP = "&nbsp; &#8679;";

        buf.append("<table class=\"listing\">\n");
        buf.append("<thead>\n");

        String arrow = "";
        String order = "A";
        if (sortColumn.equals("N"))
        {
            if (sortOrderAscending)
            {
                order = "D";
                arrow = ARROW_UP;
            }
            else
            {
                order = "A";
                arrow = ARROW_DOWN;
            }
        }

        buf.append("<tr><th class=\"name\"><a href=\"?C=N&O=").append(order).append("\">");
        buf.append("Name").append(arrow);
        buf.append("</a></th>");

        arrow = "";
        order = "A";
        if (sortColumn.equals("M"))
        {
            if (sortOrderAscending)
            {
                order = "D";
                arrow = ARROW_UP;
            }
            else
            {
                order = "A";
                arrow = ARROW_DOWN;
            }
        }

        buf.append("<th class=\"lastmodified\"><a href=\"?C=M&O=").append(order).append("\">");
        buf.append("Last Modified").append(arrow);
        buf.append("</a></th>");

        arrow = "";
        order = "A";
        if (sortColumn.equals("S"))
        {
            if (sortOrderAscending)
            {
                order = "D";
                arrow = ARROW_UP;
            }
            else
            {
                order = "A";
                arrow = ARROW_DOWN;
            }
        }
        buf.append("<th class=\"size\"><a href=\"?C=S&O=").append(order).append("\">");
        buf.append("Size").append(arrow);
        buf.append("</a></th></tr>\n");
        buf.append("</thead>\n");

        buf.append("<tbody>\n");

        String encodedBase = hrefEncodeURI(base);

        if (parent)
        {
            // Name
            buf.append("<tr><td class=\"name\"><a href=\"");
            buf.append(URIUtil.addPaths(encodedBase, "../"));
            buf.append("\">Parent Directory</a></td>");
            // Last Modified
            buf.append("<td class=\"lastmodified\">-</td>");
            // Size
            buf.append("<td>-</td>");
            buf.append("</tr>\n");
        }

        DateFormat dfmt = DateFormat.getDateTimeInstance(DateFormat.MEDIUM,
            DateFormat.MEDIUM);
        for (Resource item : items)
        {
            String name = item.getFileName();
            if (StringUtil.isBlank(name))
            {
                continue; // skip
            }

            if (item.isDirectory() && !name.endsWith("/"))
            {
                name += URIUtil.SLASH;
            }

            // Name
            buf.append("<tr><td class=\"name\"><a href=\"");
            String path = URIUtil.addEncodedPaths(encodedBase, URIUtil.encodePath(name));
            buf.append(path);
            buf.append("\">");
            buf.append(deTag(name));
            buf.append("&nbsp;");
            buf.append("</a></td>");

            // Last Modified
            buf.append("<td class=\"lastmodified\">");
            long lastModified = item.lastModified();
            if (lastModified > 0)
            {
                buf.append(dfmt.format(new Date(item.lastModified())));
            }
            buf.append("&nbsp;</td>");

            // Size
            buf.append("<td class=\"size\">");
            long length = item.length();
            if (length >= 0)
            {
                buf.append(String.format("%,d bytes", item.length()));
            }
            buf.append("&nbsp;</td></tr>\n");
        }
        buf.append("</tbody>\n");
        buf.append("</table>\n");
        buf.append("</body></html>\n");

        return buf.toString();
    }

    /**
     * Get the raw (decoded if possible) Filename for this Resource.
     * This is the last segment of the path.
     *
     * @return the raw / decoded filename for this resource
     */
    private String getFileName()
    {
        try
        {
            // if a Resource supports File
            File file = getFile();
            if (file != null)
            {
                return file.getName();
            }
        }
        catch (Throwable ignored)
        {
        }

        // All others use raw getName
        try
        {
            String rawName = getName(); // gets long name "/foo/bar/xxx"
            int idx = rawName.lastIndexOf('/');
            if (idx == rawName.length() - 1)
            {
                // hit a tail slash, aka a name for a directory "/foo/bar/"
                idx = rawName.lastIndexOf('/', idx - 1);
            }

            String encodedFileName;
            if (idx >= 0)
            {
                encodedFileName = rawName.substring(idx + 1);
            }
            else
            {
                encodedFileName = rawName; // entire name
            }
            return UrlEncoded.decodeString(encodedFileName, 0, encodedFileName.length(), UTF_8);
        }
        catch (Throwable ignored)
        {
        }

        return null;
    }

    /**
     * Encode any characters that could break the URI string in an HREF.
     * Such as <a href="/path/to;<script>Window.alert("XSS"+'%20'+"here");</script>">Link</a>
     *
     * The above example would parse incorrectly on various browsers as the "<" or '"' characters
     * would end the href attribute value string prematurely.
     *
     * @param raw the raw text to encode.
     * @return the defanged text.
     */
    private static String hrefEncodeURI(String raw)
    {
        StringBuffer buf = null;

        loop:
        for (int i = 0; i < raw.length(); i++)
        {
            char c = raw.charAt(i);
            switch (c)
            {
                case '\'':
                case '"':
                case '<':
                case '>':
                    buf = new StringBuffer(raw.length() << 1);
                    break loop;
                default:
                    break;
            }
        }
        if (buf == null)
            return raw;

        for (int i = 0; i < raw.length(); i++)
        {
            char c = raw.charAt(i);
            switch (c)
            {
                case '"':
                    buf.append("%22");
                    break;
                case '\'':
                    buf.append("%27");
                    break;
                case '<':
                    buf.append("%3C");
                    break;
                case '>':
                    buf.append("%3E");
                    break;
                default:
                    buf.append(c);
                    break;
            }
        }

        return buf.toString();
    }

    private static String deTag(String raw)
    {
        return StringUtil.sanitizeXmlString(raw);
    }

    /**
     * Copy the Resource to the new destination file.
     * <p>
     * Will not replace existing destination file.
     *
     * @param destination the destination file to create
     * @throws IOException if unable to copy the resource
     */
    public void copyTo(File destination)
        throws IOException
    {
        if (destination.exists())
            throw new IllegalArgumentException(destination + " exists");

        // attempt simple file copy
        File src = getFile();
        if (src != null)
        {
            Files.copy(src.toPath(), destination.toPath(),
                StandardCopyOption.ATOMIC_MOVE, StandardCopyOption.COPY_ATTRIBUTES, StandardCopyOption.REPLACE_EXISTING);
            return;
        }

        // use old school stream based copy
        try (InputStream in = getInputStream();
             OutputStream out = new FileOutputStream(destination))
        {
            IO.copy(in, out);
        }
    }

    /**
     * Generate a weak ETag reference for this Resource.
     *
     * @return the weak ETag reference for this resource.
     */
    public String getWeakETag()
    {
        return getWeakETag("");
    }

    public String getWeakETag(String suffix)
    {
        StringBuilder b = new StringBuilder(32);
        b.append("W/\"");

        String name = getName();
        int length = name.length();
        long lhash = 0;
        for (int i = 0; i < length; i++)
        {
            lhash = 31 * lhash + name.charAt(i);
        }

        Base64.Encoder encoder = Base64.getEncoder().withoutPadding();
        b.append(encoder.encodeToString(longToBytes(lastModified() ^ lhash)));
        b.append(encoder.encodeToString(longToBytes(length() ^ lhash)));
        b.append(suffix);
        b.append('"');
        return b.toString();
    }

    private static byte[] longToBytes(long value)
    {
        byte[] result = new byte[Long.BYTES];
        for (int i = Long.BYTES - 1; i >= 0; i--)
        {
            result[i] = (byte)(value & 0xFF);
            value >>= 8;
        }
        return result;
    }

    public Collection<Resource> getAllResources()
    {
        try
        {
            ArrayList<Resource> deep = new ArrayList<>();
            {
                String[] list = list();
                if (list != null)
                {
                    for (String i : list)
                    {
                        Resource r = addPath(i);
                        if (r.isDirectory())
                            deep.addAll(r.getAllResources());
                        else
                            deep.add(r);
                    }
                }
            }
            return deep;
        }
        catch (Exception e)
        {
            throw new IllegalStateException(e);
        }
    }

    /**
     * Generate a properly encoded URL from a {@link File} instance.
     *
     * @param file Target file.
     * @return URL of the target file.
     * @throws MalformedURLException if unable to convert File to URL
     */
    public static URL toURL(File file) throws MalformedURLException
    {
        return file.toURI().toURL();
    }
}<|MERGE_RESOLUTION|>--- conflicted
+++ resolved
@@ -30,11 +30,8 @@
 import java.nio.channels.ReadableByteChannel;
 import java.nio.file.Files;
 import java.nio.file.Path;
-<<<<<<< HEAD
+import java.nio.file.Paths;
 import java.nio.file.StandardCopyOption;
-=======
-import java.nio.file.Paths;
->>>>>>> e632d245
 import java.text.DateFormat;
 import java.util.ArrayList;
 import java.util.Base64;
@@ -303,17 +300,6 @@
         return r.isContainedIn(containingResource);
     }
 
-<<<<<<< HEAD
-=======
-    //@checkstyle-disable-check : NoFinalizer
-    @Override
-    protected void finalize()
-    {
-        close();
-    }
-    //@checkstyle-enable-check : NoFinalizer
-
->>>>>>> e632d245
     public abstract boolean isContainedIn(Resource r) throws MalformedURLException;
 
     /**
