--- conflicted
+++ resolved
@@ -483,15 +483,6 @@
                             char type = path.charAt(i + 1);
                             if (type == 'u')
                             {
-<<<<<<< HEAD
-                                int codepoint = 0xffff & TypeUtil.parseInt(path, i + 2, 4, 16);
-                                char[] chars = Character.toChars(codepoint);
-                                for (char ch : chars)
-                                {
-                                    builder.append(ch);
-                                }
-                                i += 5;
-=======
                                 // We have a possible (deprecated) microsoft unicode code point "%u####"
                                 // - not recommended to use as it's limited to 2 bytes.
                                 if ((i + 5) >= end)
@@ -506,7 +497,12 @@
                                     // limitation of this deprecated encoding (only 2 bytes allowed)
                                     if (StringUtil.isHex(path, i + 2, 4))
                                     {
-                                        builder.append((char)(0xffff & TypeUtil.parseInt(path, i + 2, 4, 16)));
+                                        int codepoint = 0xffff & TypeUtil.parseInt(path, i + 2, 4, 16);
+                                        char[] chars = Character.toChars(codepoint);
+                                        for (char ch : chars)
+                                        {
+                                            builder.append(ch);
+                                        }
                                         i += 5;
                                     }
                                     else
@@ -530,7 +526,6 @@
                                     builder.append(path, i, 3);
                                     i += 2;
                                 }
->>>>>>> 25071c3e
                             }
                             else
                             {
