//
// ========================================================================
// Copyright (c) 1995-2020 Mort Bay Consulting Pty Ltd and others.
//
// This program and the accompanying materials are made available under the
// terms of the Eclipse Public License v. 2.0 which is available at
// https://www.eclipse.org/legal/epl-2.0, or the Apache License, Version 2.0
// which is available at https://www.apache.org/licenses/LICENSE-2.0.
//
// SPDX-License-Identifier: EPL-2.0 OR Apache-2.0
// ========================================================================
//

package org.eclipse.jetty.util.resource;

import java.io.BufferedWriter;
import java.io.ByteArrayOutputStream;
import java.io.File;
import java.io.IOException;
import java.io.InputStream;
import java.io.InputStreamReader;
import java.io.StringReader;
import java.io.StringWriter;
import java.lang.reflect.InvocationTargetException;
import java.net.MalformedURLException;
import java.net.URI;
import java.net.URL;
import java.nio.ByteBuffer;
import java.nio.channels.ReadableByteChannel;
import java.nio.file.DirectoryStream;
import java.nio.file.FileSystem;
import java.nio.file.FileSystemException;
import java.nio.file.Files;
import java.nio.file.InvalidPathException;
import java.nio.file.Path;
import java.util.ArrayList;
import java.util.Arrays;
import java.util.List;
import java.util.stream.Stream;

import org.eclipse.jetty.toolchain.test.FS;
import org.eclipse.jetty.toolchain.test.IO;
import org.eclipse.jetty.toolchain.test.jupiter.WorkDir;
import org.eclipse.jetty.toolchain.test.jupiter.WorkDirExtension;
import org.eclipse.jetty.util.BufferUtil;
import org.hamcrest.BaseMatcher;
import org.hamcrest.Description;
import org.hamcrest.Matcher;
import org.junit.jupiter.api.condition.DisabledOnOs;
import org.junit.jupiter.api.condition.EnabledOnOs;
import org.junit.jupiter.api.condition.OS;
import org.junit.jupiter.api.extension.ExtendWith;
import org.junit.jupiter.params.ParameterizedTest;
import org.junit.jupiter.params.provider.MethodSource;
import org.junit.jupiter.params.provider.ValueSource;

import static org.hamcrest.MatcherAssert.assertThat;
import static org.hamcrest.Matchers.containsString;
import static org.hamcrest.Matchers.is;
import static org.hamcrest.Matchers.lessThanOrEqualTo;
import static org.hamcrest.Matchers.notNullValue;
import static org.hamcrest.Matchers.nullValue;
import static org.junit.jupiter.api.Assertions.assertEquals;
import static org.junit.jupiter.api.Assertions.assertFalse;
import static org.junit.jupiter.api.Assertions.assertThrows;
import static org.junit.jupiter.api.Assertions.assertTrue;
import static org.junit.jupiter.api.Assumptions.assumeTrue;
import static org.junit.jupiter.api.condition.OS.LINUX;
import static org.junit.jupiter.api.condition.OS.MAC;
import static org.junit.jupiter.api.condition.OS.WINDOWS;

@ExtendWith(WorkDirExtension.class)
public class FileSystemResourceTest
{
    public WorkDir workDir;

    public static Stream<Class<PathResource>> fsResourceProvider()
    {
        return Stream.of(PathResource.class);
    }

    public Resource newResource(Class<? extends Resource> resourceClass, URL url) throws Exception
    {
        try
        {
            return resourceClass.getConstructor(URL.class).newInstance(url);
        }
        catch (InvocationTargetException e)
        {
            try
            {
                throw e.getTargetException();
            }
            catch (Exception | Error ex)
            {
                throw ex;
            }
            catch (Throwable th)
            {
                throw new Error(th);
            }
        }
    }

    public Resource newResource(Class<? extends Resource> resourceClass, URI uri) throws Exception
    {
        try
        {
            return resourceClass.getConstructor(URI.class).newInstance(uri);
        }
        catch (InvocationTargetException e)
        {
            try
            {
                throw e.getTargetException();
            }
            catch (Exception | Error ex)
            {
                throw ex;
            }
            catch (Throwable th)
            {
                throw new Error(th);
            }
        }
    }

    public Resource newResource(Class<? extends Resource> resourceClass, File file) throws Exception
    {
        try
        {
            return resourceClass.getConstructor(File.class).newInstance(file);
        }
        catch (InvocationTargetException e)
        {
            try
            {
                throw e.getTargetException();
            }
            catch (Exception | Error ex)
            {
                throw ex;
            }
            catch (Throwable th)
            {
                throw new Error(th);
            }
        }
    }

    private Matcher<Resource> hasNoAlias()
    {
        return new BaseMatcher<>()
        {
            @Override
            public boolean matches(Object item)
            {
                final Resource res = (Resource)item;
                return !res.isAlias();
            }

            @Override
            public void describeTo(Description description)
            {
                description.appendText("getAlias should return null");
            }

            @Override
            public void describeMismatch(Object item, Description description)
            {
                description.appendText("was ").appendValue(((Resource)item).getAlias());
            }
        };
    }

    private Matcher<Resource> isAliasFor(final Resource resource)
    {
        return new BaseMatcher<>()
        {
            @Override
            public boolean matches(Object item)
            {
                final Resource ritem = (Resource)item;
                final URI alias = ritem.getAlias();
                if (alias == null)
                {
                    return resource.getAlias() == null;
                }
                else
                {
                    return alias.equals(resource.getURI());
                }
            }

            @Override
            public void describeTo(Description description)
            {
                description.appendText("getAlias should return ").appendValue(resource.getURI());
            }

            @Override
            public void describeMismatch(Object item, Description description)
            {
                description.appendText("was ").appendValue(((Resource)item).getAlias());
            }
        };
    }

    @ParameterizedTest
    @MethodSource("fsResourceProvider")
    public void testNonAbsoluteURI(Class<PathResource> resourceClass)
    {
        assertThrows(IllegalArgumentException.class,
            () -> newResource(resourceClass, new URI("path/to/resource")));
    }

    @ParameterizedTest
    @MethodSource("fsResourceProvider")
    public void testNotFileURI(Class<PathResource> resourceClass)
    {
        assertThrows(IllegalArgumentException.class,
            () -> newResource(resourceClass, new URI("https://www.eclipse.org/jetty/")));
    }

    @ParameterizedTest
    @EnabledOnOs(WINDOWS)
    @MethodSource("fsResourceProvider")
    public void testBogusFilenameWindows(Class<PathResource> resourceClass)
    {
        // "CON" is a reserved name under windows
        assertThrows(IllegalArgumentException.class,
            () -> newResource(resourceClass, new URI("file://CON")));
    }

    @ParameterizedTest
    @EnabledOnOs({LINUX, MAC})
    @MethodSource("fsResourceProvider")
    public void testBogusFilenameUnix(Class<PathResource> resourceClass)
    {
        // A windows path is invalid under unix
        assertThrows(IllegalArgumentException.class,
            () -> newResource(resourceClass, new URI("file://Z:/:")));
    }

    @ParameterizedTest
    @MethodSource("fsResourceProvider")
    public void testNewResourceWithSpace(Class<PathResource> resourceClass) throws Exception
    {
        Path dir = workDir.getPath().normalize().toRealPath();

        Path baseDir = dir.resolve("base with spaces");
        FS.ensureDirExists(baseDir.toFile());

        Path subdir = baseDir.resolve("sub");
        FS.ensureDirExists(subdir.toFile());

        URL baseUrl = baseDir.toUri().toURL();

        assertThat("url.protocol", baseUrl.getProtocol(), is("file"));

        try (Resource base = newResource(resourceClass, baseUrl))
        {
            Resource sub = base.addPath("sub");
            assertThat("sub/.isDirectory", sub.isDirectory(), is(true));

            Resource tmp = sub.addPath("/tmp");
            assertThat("No root", tmp.exists(), is(false));
        }
    }

    @ParameterizedTest
    @MethodSource("fsResourceProvider")
    public void testAddPathClass(Class<PathResource> resourceClass) throws Exception
    {
        Path dir = workDir.getEmptyPathDir();

        Path subdir = dir.resolve("sub");
        FS.ensureDirExists(subdir.toFile());

        try (Resource base = newResource(resourceClass, dir.toFile()))
        {
            Resource sub = base.addPath("sub");
            assertThat("sub/.isDirectory", sub.isDirectory(), is(true));

            Resource tmp = sub.addPath("/tmp");
            assertThat("No root", tmp.exists(), is(false));
        }
    }

    @ParameterizedTest
    @MethodSource("fsResourceProvider")
    public void testAddRootPath(Class<PathResource> resourceClass) throws Exception
    {
        Path dir = workDir.getEmptyPathDir();
        Path subdir = dir.resolve("sub");
        Files.createDirectories(subdir);

        String readableRootDir = findRootDir(dir.getFileSystem());
        assumeTrue(readableRootDir != null, "Readable Root Dir found");

        try (Resource base = newResource(resourceClass, dir.toFile()))
        {
            Resource sub = base.addPath("sub");
            assertThat("sub", sub.isDirectory(), is(true));

            try
            {
                Resource rrd = sub.addPath(readableRootDir);
                // valid path for unix and OSX
                assertThat("Readable Root Dir", rrd.exists(), is(false));
            }
            catch (MalformedURLException | InvalidPathException e)
            {
                // valid path on Windows
            }
        }
    }

    @ParameterizedTest
    @MethodSource("fsResourceProvider")
    public void testAccessUniCodeFile(Class resourceClass) throws Exception
    {
        Path dir = workDir.getEmptyPathDir();

        String readableRootDir = findRootDir(dir.getFileSystem());
        assumeTrue(readableRootDir != null, "Readable Root Dir found");

        Path subdir = dir.resolve("sub");
        Files.createDirectories(subdir);

        touchFile(subdir.resolve("swedish-å.txt"), "hi a-with-circle");
        touchFile(subdir.resolve("swedish-ä.txt"), "hi a-with-two-dots");
        touchFile(subdir.resolve("swedish-ö.txt"), "hi o-with-two-dots");

        try (Resource base = newResource(resourceClass, subdir.toFile()))
        {
            Resource refA1 = base.addPath("swedish-å.txt");
            Resource refA2 = base.addPath("swedish-ä.txt");
            Resource refO1 = base.addPath("swedish-ö.txt");

            assertThat("Ref A1 exists", refA1.exists(), is(true));
            assertThat("Ref A2 exists", refA2.exists(), is(true));
            assertThat("Ref O1 exists", refO1.exists(), is(true));
<<<<<<< HEAD

            assertThat("Ref A1 alias", refA1.isAlias(), is(false));
            assertThat("Ref A2 alias", refA2.isAlias(), is(false));
            assertThat("Ref O1 alias", refO1.isAlias(), is(false));

=======
            if (LINUX.isCurrentOs())
            {
                assertThat("Ref A1 alias", refA1.isAlias(), is(false));
                assertThat("Ref A2 alias", refA2.isAlias(), is(false));
                assertThat("Ref O1 alias", refO1.isAlias(), is(false));
            }
>>>>>>> 38f0fc4c
            assertThat("Ref A1 contents", toString(refA1), is("hi a-with-circle"));
            assertThat("Ref A2 contents", toString(refA2), is("hi a-with-two-dots"));
            assertThat("Ref O1 contents", toString(refO1), is("hi o-with-two-dots"));
        }
    }

    private String findRootDir(FileSystem fs)
    {
        // look for a directory off of a root path
        for (Path rootDir : fs.getRootDirectories())
        {
            try (DirectoryStream<Path> dir = Files.newDirectoryStream(rootDir))
            {
                for (Path entry : dir)
                {
                    if (Files.isDirectory(entry) && !Files.isHidden(entry) && !entry.getFileName().toString().contains("$"))
                    {
                        return entry.toAbsolutePath().toString();
                    }
                }
            }
            catch (Exception ignored)
            {
                // FIXME why ignoring exceptions??
            }
        }

        return null;
    }

    @ParameterizedTest
    @MethodSource("fsResourceProvider")
    public void testIsContainedIn(Class<PathResource> resourceClass) throws Exception
    {
        Path dir = workDir.getEmptyPathDir();
        Files.createDirectories(dir);
        Path foo = dir.resolve("foo");
        Files.createFile(foo);

        try (Resource base = newResource(resourceClass, dir.toFile()))
        {
            Resource res = base.addPath("foo");
            assertThat("is contained in", res.isContainedIn(base), is(true));
        }
    }

    @ParameterizedTest
    @MethodSource("fsResourceProvider")
    public void testIsDirectory(Class<PathResource> resourceClass) throws Exception
    {
        Path dir = workDir.getEmptyPathDir();
        Files.createDirectories(dir);
        Path foo = dir.resolve("foo");
        Files.createFile(foo);

        Path subdir = dir.resolve("sub");
        Files.createDirectories(subdir);

        try (Resource base = newResource(resourceClass, dir.toFile()))
        {
            Resource res = base.addPath("foo");
            assertThat("foo.isDirectory", res.isDirectory(), is(false));

            Resource sub = base.addPath("sub");
            assertThat("sub/.isDirectory", sub.isDirectory(), is(true));
        }
    }

    @ParameterizedTest
    @MethodSource("fsResourceProvider")
    public void testLastModified(Class<PathResource> resourceClass) throws Exception
    {
        Path dir = workDir.getEmptyPathDir();
        File file = workDir.getPathFile("foo").toFile();
        assertTrue(file.createNewFile());

        long expected = file.lastModified();

        try (Resource base = newResource(resourceClass, dir.toFile()))
        {
            Resource res = base.addPath("foo");
            assertThat("foo.lastModified", res.lastModified() / 1000 * 1000, lessThanOrEqualTo(expected));
        }
    }

    @ParameterizedTest
    @MethodSource("fsResourceProvider")
    public void testLastModifiedNotExists(Class<PathResource> resourceClass) throws Exception
    {
        Path dir = workDir.getEmptyPathDir();

        try (Resource base = newResource(resourceClass, dir.toFile()))
        {
            Resource res = base.addPath("foo");
            assertThat("foo.lastModified", res.lastModified(), is(0L));
        }
    }

    @ParameterizedTest
    @MethodSource("fsResourceProvider")
    public void testLength(Class<PathResource> resourceClass) throws Exception
    {
        Path dir = workDir.getEmptyPathDir();
        Files.createDirectories(dir);

        Path file = dir.resolve("foo");
        touchFile(file, "foo");

        long expected = Files.size(file);

        try (Resource base = newResource(resourceClass, dir.toFile()))
        {
            Resource res = base.addPath("foo");
            assertThat("foo.length", res.length(), is(expected));
        }
    }

    @ParameterizedTest
    @MethodSource("fsResourceProvider")
    public void testLengthNotExists(Class<PathResource> resourceClass) throws Exception
    {
        Path dir = workDir.getEmptyPathDir();
        Files.createDirectories(dir);

        try (Resource base = newResource(resourceClass, dir.toFile()))
        {
            Resource res = base.addPath("foo");
            assertThat("foo.length", res.length(), is(0L));
        }
    }

    @ParameterizedTest
    @MethodSource("fsResourceProvider")
    public void testDelete(Class<PathResource> resourceClass) throws Exception
    {
        Path dir = workDir.getEmptyPathDir();
        Files.createDirectories(dir);
        Path file = dir.resolve("foo");
        Files.createFile(file);

        try (Resource base = newResource(resourceClass, dir.toFile()))
        {
            // Is it there?
            Resource res = base.addPath("foo");
            assertThat("foo.exists", res.exists(), is(true));
            // delete it
            assertThat("foo.delete", res.delete(), is(true));
            // is it there?
            assertThat("foo.exists", res.exists(), is(false));
        }
    }

    @ParameterizedTest
    @MethodSource("fsResourceProvider")
    public void testDeleteNotExists(Class<PathResource> resourceClass) throws Exception
    {
        Path dir = workDir.getEmptyPathDir();
        Files.createDirectories(dir);

        try (Resource base = newResource(resourceClass, dir.toFile()))
        {
            // Is it there?
            Resource res = base.addPath("foo");
            assertThat("foo.exists", res.exists(), is(false));
            // delete it
            assertThat("foo.delete", res.delete(), is(false));
            // is it there?
            assertThat("foo.exists", res.exists(), is(false));
        }
    }

    @ParameterizedTest
    @MethodSource("fsResourceProvider")
    public void testName(Class<PathResource> resourceClass) throws Exception
    {
        Path dir = workDir.getEmptyPathDir();
        Files.createDirectories(dir);

        String expected = dir.toAbsolutePath().toString();

        try (Resource base = newResource(resourceClass, dir.toFile()))
        {
            assertThat("base.name", base.getName(), is(expected));
        }
    }

    @ParameterizedTest
    @MethodSource("fsResourceProvider")
    public void testInputStream(Class<PathResource> resourceClass) throws Exception
    {
        Path dir = workDir.getEmptyPathDir();
        Files.createDirectories(dir);

        Path file = dir.resolve("foo");
        String content = "Foo is here";
        touchFile(file, content);

        try (Resource base = newResource(resourceClass, dir.toFile()))
        {
            Resource foo = base.addPath("foo");
            try (InputStream stream = foo.getInputStream();
                 InputStreamReader reader = new InputStreamReader(stream);
                 StringWriter writer = new StringWriter())
            {
                IO.copy(reader, writer);
                assertThat("Stream", writer.toString(), is(content));
            }
        }
    }

    @ParameterizedTest
    @MethodSource("fsResourceProvider")
    public void testReadableByteChannel(Class<PathResource> resourceClass) throws Exception
    {
        Path dir = workDir.getEmptyPathDir();
        Files.createDirectories(dir);

        Path file = dir.resolve("foo");
        String content = "Foo is here";

        try (StringReader reader = new StringReader(content);
             BufferedWriter writer = Files.newBufferedWriter(file))
        {
            IO.copy(reader, writer);
        }

        try (Resource base = newResource(resourceClass, dir.toFile()))
        {
            Resource foo = base.addPath("foo");
            try (ReadableByteChannel channel = foo.getReadableByteChannel())
            {
                ByteBuffer buf = ByteBuffer.allocate(256);
                channel.read(buf);
                buf.flip();
                String actual = BufferUtil.toUTF8String(buf);
                assertThat("ReadableByteChannel content", actual, is(content));
            }
        }
    }

    @ParameterizedTest
    @MethodSource("fsResourceProvider")
    public void testGetURI(Class<PathResource> resourceClass) throws Exception
    {
        Path dir = workDir.getEmptyPathDir();
        Files.createDirectories(dir);

        Path file = dir.resolve("foo");
        Files.createFile(file);

        URI expected = file.toUri();

        try (Resource base = newResource(resourceClass, dir.toFile()))
        {
            Resource foo = base.addPath("foo");
            assertThat("getURI", foo.getURI(), is(expected));
        }
    }

    @ParameterizedTest
    @MethodSource("fsResourceProvider")
    public void testList(Class<PathResource> resourceClass) throws Exception
    {
        Path dir = workDir.getEmptyPathDir();
        Files.createDirectories(dir);

        Files.createFile(dir.resolve("foo"));
        Files.createFile(dir.resolve("bar"));
        Files.createDirectories(dir.resolve("tick"));
        Files.createDirectories(dir.resolve("tock"));

        List<String> expected = new ArrayList<>();
        expected.add("foo");
        expected.add("bar");
        expected.add("tick/");
        expected.add("tock/");

        try (Resource base = newResource(resourceClass, dir.toFile()))
        {
            String[] list = base.list();
            List<String> actual = Arrays.asList(list);

            assertEquals(expected.size(), actual.size());
            for (String s : expected)
            {
                assertTrue(actual.contains(s));
            }
        }
    }

    @ParameterizedTest
    @MethodSource("fsResourceProvider")
    @DisabledOnOs(WINDOWS)
    public void testSymlink(Class<PathResource> resourceClass) throws Exception
    {
        Path dir = workDir.getEmptyPathDir();

        Path foo = dir.resolve("foo");
        Path bar = dir.resolve("bar");

        try
        {
            Files.createFile(foo);
            Files.createSymbolicLink(bar, foo);
        }
        catch (UnsupportedOperationException | FileSystemException e)
        {
            // if unable to create symlink, no point testing the rest
            // this is the path that Microsoft Windows takes.
            assumeTrue(true, "Not supported");
        }

        try (Resource base = newResource(resourceClass, dir.toFile()))
        {
            Resource resFoo = base.addPath("foo");
            Resource resBar = base.addPath("bar");

            assertThat("resFoo.uri", resFoo.getURI(), is(foo.toUri()));

            // Access to the same resource, but via a symlink means that they are not equivalent
            assertThat("foo.equals(bar)", resFoo.equals(resBar), is(false));

            assertThat("resource.alias", resFoo, hasNoAlias());
            assertThat("resource.uri.alias", newResource(resourceClass, resFoo.getURI()), hasNoAlias());
            assertThat("resource.file.alias", newResource(resourceClass, resFoo.getFile()), hasNoAlias());

            assertThat("alias", resBar, isAliasFor(resFoo));
            assertThat("uri.alias", newResource(resourceClass, resBar.getURI()), isAliasFor(resFoo));
            assertThat("file.alias", newResource(resourceClass, resBar.getFile()), isAliasFor(resFoo));
        }
    }

    @ParameterizedTest
    @ValueSource(classes = PathResource.class) // FileResource does not support this
    @DisabledOnOs(WINDOWS)
    public void testNonExistantSymlink(Class<PathResource> resourceClass) throws Exception
    {
        Path dir = workDir.getEmptyPathDir();
        Files.createDirectories(dir);

        Path foo = dir.resolve("foo");
        Path bar = dir.resolve("bar");

        try
        {
            Files.createSymbolicLink(bar, foo);
        }
        catch (UnsupportedOperationException | FileSystemException e)
        {
            // if unable to create symlink, no point testing the rest
            // this is the path that Microsoft Windows takes.
            assumeTrue(true, "Not supported");
        }

        try (Resource base = newResource(resourceClass, dir.toFile()))
        {
            Resource resFoo = base.addPath("foo");
            Resource resBar = base.addPath("bar");

            assertThat("resFoo.uri", resFoo.getURI(), is(foo.toUri()));

            // Access to the same resource, but via a symlink means that they are not equivalent
            assertThat("foo.equals(bar)", resFoo.equals(resBar), is(false));

            assertThat("resource.alias", resFoo, hasNoAlias());
            assertThat("resource.uri.alias", newResource(resourceClass, resFoo.getURI()), hasNoAlias());
            assertThat("resource.file.alias", newResource(resourceClass, resFoo.getFile()), hasNoAlias());

            assertThat("alias", resBar, isAliasFor(resFoo));
            assertThat("uri.alias", newResource(resourceClass, resBar.getURI()), isAliasFor(resFoo));
            assertThat("file.alias", newResource(resourceClass, resBar.getFile()), isAliasFor(resFoo));
        }
    }

    @ParameterizedTest
    @MethodSource("fsResourceProvider")
    public void testCaseInsensitiveAlias(Class<PathResource> resourceClass) throws Exception
    {
        Path dir = workDir.getEmptyPathDir();
        Files.createDirectories(dir);
        Path path = dir.resolve("file");
        Files.createFile(path);

        try (Resource base = newResource(resourceClass, dir.toFile()))
        {
            // Reference to actual resource that exists
            Resource resource = base.addPath("file");

            assertThat("resource.alias", resource, hasNoAlias());
            assertThat("resource.uri.alias", newResource(resourceClass, resource.getURI()), hasNoAlias());
            assertThat("resource.file.alias", newResource(resourceClass, resource.getFile()), hasNoAlias());

            // On some case insensitive file systems, lets see if an alternate
            // case for the filename results in an alias reference
            Resource alias = base.addPath("FILE");
            if (alias.exists())
            {
                // If it exists, it must be an alias
                assertThat("alias", alias, isAliasFor(resource));
                assertThat("alias.uri", newResource(resourceClass, alias.getURI()), isAliasFor(resource));
                assertThat("alias.file", newResource(resourceClass, alias.getFile()), isAliasFor(resource));
            }
        }
    }

    /**
     * Test for Windows feature that exposes 8.3 filename references
     * for long filenames.
     * <p>
     * See: http://support.microsoft.com/kb/142982
     *
     * @throws Exception failed test
     */
    @ParameterizedTest
    @MethodSource("fsResourceProvider")
    @EnabledOnOs(WINDOWS)
    public void testCase8dot3Alias(Class<PathResource> resourceClass) throws Exception
    {
        Path dir = workDir.getEmptyPathDir();
        Files.createDirectories(dir);

        Path path = dir.resolve("TextFile.Long.txt");
        Files.createFile(path);

        try (Resource base = newResource(resourceClass, dir.toFile()))
        {
            // Long filename
            Resource resource = base.addPath("TextFile.Long.txt");

            assertThat("resource.alias", resource, hasNoAlias());
            assertThat("resource.uri.alias", newResource(resourceClass, resource.getURI()), hasNoAlias());
            assertThat("resource.file.alias", newResource(resourceClass, resource.getFile()), hasNoAlias());

            // On some versions of Windows, the long filename can be referenced
            // via a short 8.3 equivalent filename.
            Resource alias = base.addPath("TEXTFI~1.TXT");
            if (alias.exists())
            {
                // If it exists, it must be an alias
                assertThat("alias", alias, isAliasFor(resource));
                assertThat("alias.uri", newResource(resourceClass, alias.getURI()), isAliasFor(resource));
                assertThat("alias.file", newResource(resourceClass, alias.getFile()), isAliasFor(resource));
            }
        }
    }

    /**
     * NTFS Alternative Data / File Streams.
     * <p>
     * See: http://msdn.microsoft.com/en-us/library/windows/desktop/aa364404(v=vs.85).aspx
     *
     * @throws Exception failed test
     */
    @ParameterizedTest
    @MethodSource("fsResourceProvider")
    @EnabledOnOs(WINDOWS)
    public void testNTFSFileStreamAlias(Class<PathResource> resourceClass) throws Exception
    {
        Path dir = workDir.getEmptyPathDir();
        Files.createDirectories(dir);

        Path path = dir.resolve("testfile");
        Files.createFile(path);

        try (Resource base = newResource(resourceClass, dir.toFile()))
        {
            Resource resource = base.addPath("testfile");

            assertThat("resource.alias", resource, hasNoAlias());
            assertThat("resource.uri.alias", newResource(resourceClass, resource.getURI()), hasNoAlias());
            assertThat("resource.file.alias", newResource(resourceClass, resource.getFile()), hasNoAlias());

            try
            {
                // Attempt to reference same file, but via NTFS simple stream
                Resource alias = base.addPath("testfile:stream");
                if (alias.exists())
                {
                    // If it exists, it must be an alias
                    assertThat("resource.alias", alias, isAliasFor(resource));
                    assertThat("resource.uri.alias", newResource(resourceClass, alias.getURI()), isAliasFor(resource));
                    assertThat("resource.file.alias", newResource(resourceClass, alias.getFile()), isAliasFor(resource));
                }
            }
            catch (InvalidPathException e)
            {
                // NTFS filesystem streams are unsupported on some platforms.
                assumeTrue(true, "Not supported");
            }
        }
    }

    /**
     * NTFS Alternative Data / File Streams.
     * <p>
     * See: http://msdn.microsoft.com/en-us/library/windows/desktop/aa364404(v=vs.85).aspx
     *
     * @throws Exception failed test
     */
    @ParameterizedTest
    @ValueSource(classes = PathResource.class) // not supported on FileResource
    @EnabledOnOs(WINDOWS)
    public void testNTFSFileDataStreamAlias(Class<PathResource> resourceClass) throws Exception
    {
        Path dir = workDir.getEmptyPathDir();
        Files.createDirectories(dir);

        Path path = dir.resolve("testfile");
        Files.createFile(path);

        try (Resource base = newResource(resourceClass, dir.toFile()))
        {
            Resource resource = base.addPath("testfile");

            assertThat("resource.alias", resource, hasNoAlias());
            assertThat("resource.uri.alias", newResource(resourceClass, resource.getURI()), hasNoAlias());
            assertThat("resource.file.alias", newResource(resourceClass, resource.getFile()), hasNoAlias());

            try
            {
                // Attempt to reference same file, but via NTFS DATA stream
                Resource alias = base.addPath("testfile::$DATA");
                if (alias.exists())
                {
                    assumeTrue(alias.getURI().getScheme().equals("file"));

                    // If it exists, it must be an alias
                    assertThat("resource.alias", alias, isAliasFor(resource));
                    assertThat("resource.uri.alias", newResource(resourceClass, alias.getURI()), isAliasFor(resource));
                    assertThat("resource.file.alias", newResource(resourceClass, alias.getFile()), isAliasFor(resource));
                }
            }
            catch (InvalidPathException e)
            {
                // NTFS filesystem streams are unsupported on some platforms.
                assumeTrue(true, "Not supported");
            }
        }
    }

    /**
     * NTFS Alternative Data / File Streams.
     * <p>
     * See: http://msdn.microsoft.com/en-us/library/windows/desktop/aa364404(v=vs.85).aspx
     *
     * @throws Exception failed test
     */
    @ParameterizedTest
    @MethodSource("fsResourceProvider")
    @EnabledOnOs(WINDOWS)
    public void testNTFSFileEncodedDataStreamAlias(Class<PathResource> resourceClass) throws Exception
    {
        Path dir = workDir.getEmptyPathDir();
        Files.createDirectories(dir);

        Path path = dir.resolve("testfile");
        Files.createFile(path);

        try (Resource base = newResource(resourceClass, dir.toFile()))
        {
            Resource resource = base.addPath("testfile");

            assertThat("resource.alias", resource, hasNoAlias());
            assertThat("resource.uri.alias", newResource(resourceClass, resource.getURI()), hasNoAlias());
            assertThat("resource.file.alias", newResource(resourceClass, resource.getFile()), hasNoAlias());

            try
            {
                // Attempt to reference same file, but via NTFS DATA stream (encoded addPath version) 
                Resource alias = base.addPath("testfile::%24DATA");
                if (alias.exists())
                {
                    // If it exists, it must be an alias
                    assertThat("resource.alias", alias, isAliasFor(resource));
                    assertThat("resource.uri.alias", newResource(resourceClass, alias.getURI()), isAliasFor(resource));
                    assertThat("resource.file.alias", newResource(resourceClass, alias.getFile()), isAliasFor(resource));
                }
            }
            catch (InvalidPathException e)
            {
                // NTFS filesystem streams are unsupported on some platforms.
                assumeTrue(true, "Not supported on this OS");
            }
        }
    }

    @ParameterizedTest
    @MethodSource("fsResourceProvider")
    @DisabledOnOs(WINDOWS)
    public void testSemicolon(Class<PathResource> resourceClass) throws Exception
    {
        Path dir = workDir.getEmptyPathDir();

        try
        {
            // attempt to create file
            Path foo = dir.resolve("foo;");
            Files.createFile(foo);
        }
        catch (Exception e)
        {
            // if unable to create file, no point testing the rest.
            // this is the path that Microsoft Windows takes.
            assumeTrue(true, "Not supported on this OS");
        }

        try (Resource base = newResource(resourceClass, dir.toFile()))
        {
            Resource res = base.addPath("foo;");
            assertThat("Alias: " + res, res, hasNoAlias());
        }
    }

    @ParameterizedTest
    @MethodSource("fsResourceProvider")
    @DisabledOnOs(WINDOWS)
    public void testSingleQuote(Class<PathResource> resourceClass) throws Exception
    {
        Path dir = workDir.getEmptyPathDir();
        Files.createDirectories(dir);

        try
        {
            // attempt to create file
            Path foo = dir.resolve("foo' bar");
            Files.createFile(foo);
        }
        catch (Exception e)
        {
            // if unable to create file, no point testing the rest.
            // this is the path that Microsoft Windows takes.
            assumeTrue(true, "Not supported on this OS");
        }

        try (Resource base = newResource(resourceClass, dir.toFile()))
        {
            Resource res = base.addPath("foo' bar");
            assertThat("Alias: " + res, res.getAlias(), nullValue());
        }
    }

    @ParameterizedTest
    @MethodSource("fsResourceProvider")
    @DisabledOnOs(WINDOWS)
    public void testSingleBackTick(Class<PathResource> resourceClass) throws Exception
    {
        Path dir = workDir.getEmptyPathDir();
        Files.createDirectories(dir);

        try
        {
            // attempt to create file
            Path foo = dir.resolve("foo` bar");
            Files.createFile(foo);
        }
        catch (Exception e)
        {
            // if unable to create file, no point testing the rest.
            // this is the path that Microsoft Windows takes.
            assumeTrue(true, "Not supported on this OS");
        }

        try (Resource base = newResource(resourceClass, dir.toFile()))
        {
            Resource res = base.addPath("foo` bar");
            assertThat("Alias: " + res, res.getAlias(), nullValue());
        }
    }

    @ParameterizedTest
    @MethodSource("fsResourceProvider")
    @DisabledOnOs(WINDOWS)
    public void testBrackets(Class<PathResource> resourceClass) throws Exception
    {
        Path dir = workDir.getEmptyPathDir();
        Files.createDirectories(dir);

        try
        {
            // attempt to create file
            Path foo = dir.resolve("foo[1]");
            Files.createFile(foo);
        }
        catch (Exception e)
        {
            // if unable to create file, no point testing the rest.
            // this is the path that Microsoft Windows takes.
            assumeTrue(true, "Not supported on this OS");
        }

        try (Resource base = newResource(resourceClass, dir.toFile()))
        {
            Resource res = base.addPath("foo[1]");
            assertThat("Alias: " + res, res.getAlias(), nullValue());
        }
    }

    @ParameterizedTest
    @ValueSource(classes = PathResource.class) // FileResource does not support this
    @DisabledOnOs(WINDOWS)
    public void testBraces(Class<PathResource> resourceClass) throws Exception
    {
        Path dir = workDir.getEmptyPathDir();
        Files.createDirectories(dir);

        try
        {
            // attempt to create file
            Path foo = dir.resolve("foo.{bar}.txt");
            Files.createFile(foo);
        }
        catch (Exception e)
        {
            // if unable to create file, no point testing the rest.
            // this is the path that Microsoft Windows takes.
            assumeTrue(true, "Not supported on this OS");
        }

        try (Resource base = newResource(resourceClass, dir.toFile()))
        {
            Resource res = base.addPath("foo.{bar}.txt");
            assertThat("Alias: " + res, res.getAlias(), nullValue());
        }
    }

    @ParameterizedTest
    @ValueSource(classes = PathResource.class) // FileResource does not support this
    @DisabledOnOs(WINDOWS)
    public void testCaret(Class<PathResource> resourceClass) throws Exception
    {
        Path dir = workDir.getEmptyPathDir();
        Files.createDirectories(dir);

        try
        {
            // attempt to create file
            Path foo = dir.resolve("foo^3.txt");
            Files.createFile(foo);
        }
        catch (Exception e)
        {
            // if unable to create file, no point testing the rest.
            // this is the path that Microsoft Windows takes.
            assumeTrue(true, "Not supported on this OS");
        }

        try (Resource base = newResource(resourceClass, dir.toFile()))
        {
            Resource res = base.addPath("foo^3.txt");
            assertThat("Alias: " + res, res.getAlias(), nullValue());
        }
    }

    @ParameterizedTest
    @ValueSource(classes = PathResource.class) // FileResource does not support this
    @DisabledOnOs(WINDOWS)
    public void testPipe(Class<PathResource> resourceClass) throws Exception
    {
        Path dir = workDir.getEmptyPathDir();
        Files.createDirectories(dir);

        try
        {
            // attempt to create file
            Path foo = dir.resolve("foo|bar.txt");
            Files.createFile(foo);
        }
        catch (Exception e)
        {
            // if unable to create file, no point testing the rest.
            // this is the path that Microsoft Windows takes.
            assumeTrue(true, "Not supported on this OS");
        }

        try (Resource base = newResource(resourceClass, dir.toFile()))
        {
            Resource res = base.addPath("foo|bar.txt");
            assertThat("Alias: " + res, res.getAlias(), nullValue());
        }
    }

    /**
     * The most basic access example
     *
     * @throws Exception failed test
     */
    @ParameterizedTest
    @MethodSource("fsResourceProvider")
    public void testExistNormal(Class<PathResource> resourceClass) throws Exception
    {
        Path dir = workDir.getEmptyPathDir();
        Files.createDirectories(dir);

        Path path = dir.resolve("a.jsp");
        Files.createFile(path);

        URI ref = workDir.getPath().toUri().resolve("a.jsp");
        try (Resource fileres = newResource(resourceClass, ref))
        {
            assertThat("Resource: " + fileres, fileres.exists(), is(true));
        }
    }

    @ParameterizedTest
    @ValueSource(classes = PathResource.class) // FileResource not supported here
    public void testSingleQuoteInFileName(Class<PathResource> resourceClass) throws Exception
    {
        Path dir = workDir.getEmptyPathDir();
        Files.createDirectories(dir);

        Path fooA = dir.resolve("foo's.txt");
        Path fooB = dir.resolve("f o's.txt");

        Files.createFile(fooA);
        Files.createFile(fooB);

        URI refQuoted = dir.resolve("foo's.txt").toUri();

        try (Resource fileres = newResource(resourceClass, refQuoted))
        {
            assertThat("Exists: " + refQuoted, fileres.exists(), is(true));
            assertThat("Alias: " + refQuoted, fileres, hasNoAlias());
        }

        URI refEncoded = dir.toUri().resolve("foo%27s.txt");

        try (Resource fileres = newResource(resourceClass, refEncoded))
        {
            assertThat("Exists: " + refEncoded, fileres.exists(), is(true));
            assertThat("Alias: " + refEncoded, fileres, hasNoAlias());
        }

        URI refQuoteSpace = dir.toUri().resolve("f%20o's.txt");

        try (Resource fileres = newResource(resourceClass, refQuoteSpace))
        {
            assertThat("Exists: " + refQuoteSpace, fileres.exists(), is(true));
            assertThat("Alias: " + refQuoteSpace, fileres, hasNoAlias());
        }

        URI refEncodedSpace = dir.toUri().resolve("f%20o%27s.txt");

        try (Resource fileres = newResource(resourceClass, refEncodedSpace))
        {
            assertThat("Exists: " + refEncodedSpace, fileres.exists(), is(true));
            assertThat("Alias: " + refEncodedSpace, fileres, hasNoAlias());
        }

        URI refA = dir.toUri().resolve("foo's.txt");
        URI refB = dir.toUri().resolve("foo%27s.txt");

        // show that simple URI.equals() doesn't work
        String msg = "URI[a].equals(URI[b])" + System.lineSeparator() +
            "URI[a] = " + refA + System.lineSeparator() +
            "URI[b] = " + refB;
        assertThat(msg, refA.equals(refB), is(false));

        // now show that Resource.equals() does work
        try (Resource a = newResource(resourceClass, refA);
             Resource b = newResource(resourceClass, refB))
        {
            assertThat("A.equals(B)", a.equals(b), is(true));
        }
    }

    @ParameterizedTest
    @MethodSource("fsResourceProvider")
    public void testExistBadURINull(Class<PathResource> resourceClass) throws Exception
    {
        Path dir = workDir.getEmptyPathDir();
        Files.createDirectories(dir);

        Path path = dir.resolve("a.jsp");
        Files.createFile(path);

        try
        {
            // request with null at end
            URI uri = workDir.getPath().toUri().resolve("a.jsp%00");
            assertThat("Null URI", uri, notNullValue());

            Resource r = newResource(resourceClass, uri);

            // if we have r, then it better not exist
            assertFalse(r.exists());
        }
        catch (InvalidPathException e)
        {
            // Exception is acceptable
        }
    }

    @ParameterizedTest
    @MethodSource("fsResourceProvider")
    public void testExistBadURINullX(Class<PathResource> resourceClass) throws Exception
    {
        Path dir = workDir.getEmptyPathDir();
        Files.createDirectories(dir);

        Path path = dir.resolve("a.jsp");
        Files.createFile(path);

        try
        {
            // request with null and x at end
            URI uri = workDir.getPath().toUri().resolve("a.jsp%00x");
            assertThat("NullX URI", uri, notNullValue());

            Resource r = newResource(resourceClass, uri);

            // if we have r, then it better not exist
            assertFalse(r.exists());
        }
        catch (InvalidPathException e)
        {
            // Exception is acceptable
        }
    }

    @ParameterizedTest
    @MethodSource("fsResourceProvider")
    public void testAddPathWindowsSlash(Class<PathResource> resourceClass) throws Exception
    {
        Path dir = workDir.getEmptyPathDir();
        Files.createDirectories(dir);

        Path basePath = dir.resolve("base");
        FS.ensureDirExists(basePath);
        Path dirPath = basePath.resolve("aa");
        FS.ensureDirExists(dirPath);
        Path filePath = dirPath.resolve("foo.txt");
        Files.createFile(filePath);

        try (Resource base = newResource(resourceClass, basePath.toFile()))
        {
            assertThat("Exists: " + basePath, base.exists(), is(true));
            assertThat("Alias: " + basePath, base, hasNoAlias());

            Resource r = base.addPath("aa\\/foo.txt");
            assertThat("getURI()", r.getURI().toASCIIString(), containsString("aa%5C/foo.txt"));

            if (org.junit.jupiter.api.condition.OS.WINDOWS.isCurrentOs())
            {
                assertThat("isAlias()", r.isAlias(), is(true));
                assertThat("getAlias()", r.getAlias(), notNullValue());
                assertThat("getAlias()", r.getAlias().toASCIIString(), containsString("aa/foo.txt"));
                assertThat("Exists: " + r, r.exists(), is(true));
            }
            else
            {
                assertThat("isAlias()", r.isAlias(), is(false));
                assertThat("Exists: " + r, r.exists(), is(false));
            }
        }
        catch (InvalidPathException e)
        {
            // Exception is acceptable
        }
    }

    @ParameterizedTest
    @MethodSource("fsResourceProvider")
    public void testAddPathWindowsExtensionLess(Class<PathResource> resourceClass) throws Exception
    {
        Path dir = workDir.getEmptyPathDir();
        Files.createDirectories(dir);

        Path basePath = dir.resolve("base");
        FS.ensureDirExists(basePath);
        Path dirPath = basePath.resolve("aa");
        FS.ensureDirExists(dirPath);
        Path filePath = dirPath.resolve("foo.txt");
        Files.createFile(filePath);

        try (Resource base = newResource(resourceClass, basePath.toFile()))
        {
            assertThat("Exists: " + basePath, base.exists(), is(true));
            assertThat("Alias: " + basePath, base, hasNoAlias());

            Resource r = base.addPath("aa./foo.txt");
            assertThat("getURI()", r.getURI().toASCIIString(), containsString("aa./foo.txt"));

            if (OS.WINDOWS.isCurrentOs())
            {
                assertThat("isAlias()", r.isAlias(), is(true));
                assertThat("getAlias()", r.getAlias(), notNullValue());
                assertThat("getAlias()", r.getAlias().toASCIIString(), containsString("aa/foo.txt"));
                assertThat("Exists: " + r, r.exists(), is(true));
            }
            else
            {
                assertThat("isAlias()", r.isAlias(), is(false));
                assertThat("Exists: " + r, r.exists(), is(false));
            }
        }
        catch (InvalidPathException e)
        {
            // Exception is acceptable
        }
    }

    @ParameterizedTest
    @MethodSource("fsResourceProvider")
    public void testAddInitialSlash(Class<PathResource> resourceClass) throws Exception
    {
        Path dir = workDir.getEmptyPathDir();
        Files.createDirectories(dir);

        Path basePath = dir.resolve("base");
        FS.ensureDirExists(basePath);
        Path filePath = basePath.resolve("foo.txt");
        Files.createFile(filePath);

        try (Resource base = newResource(resourceClass, basePath.toFile()))
        {
            assertThat("Exists: " + basePath, base.exists(), is(true));
            assertThat("Alias: " + basePath, base, hasNoAlias());

            Resource r = base.addPath("/foo.txt");
            assertThat("getURI()", r.getURI().toASCIIString(), containsString("/foo.txt"));

            assertThat("isAlias()", r.isAlias(), is(false));
            assertThat("Exists: " + r, r.exists(), is(true));
        }
        catch (InvalidPathException e)
        {
            // Exception is acceptable
        }
    }

    @ParameterizedTest
    @MethodSource("fsResourceProvider")
    public void testAddInitialDoubleSlash(Class<PathResource> resourceClass) throws Exception
    {
        Path dir = workDir.getEmptyPathDir();
        Files.createDirectories(dir);

        Path basePath = dir.resolve("base");
        FS.ensureDirExists(basePath);
        Path filePath = basePath.resolve("foo.txt");
        Files.createFile(filePath);

        try (Resource base = newResource(resourceClass, basePath.toFile()))
        {
            assertThat("Exists: " + basePath, base.exists(), is(true));
            assertThat("Alias: " + basePath, base, hasNoAlias());

            Resource r = base.addPath("//foo.txt");
            assertThat("getURI()", r.getURI().toASCIIString(), containsString("//foo.txt"));

            assertThat("isAlias()", r.isAlias(), is(true));
            assertThat("getAlias()", r.getAlias(), notNullValue());
            assertThat("getAlias()", r.getAlias().toASCIIString(), containsString("/foo.txt"));
            assertThat("Exists: " + r, r.exists(), is(true));
        }
        catch (InvalidPathException e)
        {
            // Exception is acceptable
        }
    }

    @ParameterizedTest
    @MethodSource("fsResourceProvider")
    public void testAddDoubleSlash(Class<PathResource> resourceClass) throws Exception
    {
        Path dir = workDir.getEmptyPathDir();
        Files.createDirectories(dir);

        Path basePath = dir.resolve("base");
        FS.ensureDirExists(basePath);
        Path dirPath = basePath.resolve("aa");
        FS.ensureDirExists(dirPath);
        Path filePath = dirPath.resolve("foo.txt");
        Files.createFile(filePath);

        try (Resource base = newResource(resourceClass, basePath.toFile()))
        {
            assertThat("Exists: " + basePath, base.exists(), is(true));
            assertThat("Alias: " + basePath, base, hasNoAlias());

            Resource r = base.addPath("aa//foo.txt");
            assertThat("getURI()", r.getURI().toASCIIString(), containsString("aa//foo.txt"));

            assertThat("isAlias()", r.isAlias(), is(true));
            assertThat("getAlias()", r.getAlias(), notNullValue());
            assertThat("getAlias()", r.getAlias().toASCIIString(), containsString("aa/foo.txt"));
            assertThat("Exists: " + r, r.exists(), is(true));
        }
        catch (InvalidPathException e)
        {
            // Exception is acceptable
        }
    }

    @ParameterizedTest
    @MethodSource("fsResourceProvider")
    public void testEncoding(Class<PathResource> resourceClass) throws Exception
    {
        Path dir = workDir.getEmptyPathDir();
        Files.createDirectories(dir);

        Path specials = dir.resolve("a file with,spe#ials");
        Files.createFile(specials);

        try (Resource res = newResource(resourceClass, specials.toFile()))
        {
            assertThat("Specials URL", res.getURI().toASCIIString(), containsString("a%20file%20with,spe%23ials"));
            assertThat("Specials Filename", res.getFile().toString(), containsString("a file with,spe#ials"));

            res.delete();
            assertThat("File should have been deleted.", res.exists(), is(false));
        }
    }

    @ParameterizedTest
    @MethodSource("fsResourceProvider")
    public void testUtf8Dir(Class<PathResource> resourceClass) throws Exception
    {
        Path dir = workDir.getEmptyPathDir();
        Path utf8Dir;

        try
        {
            utf8Dir = dir.resolve("bãm");
            Files.createDirectories(utf8Dir);
        }
        catch (InvalidPathException e)
        {
            // if unable to create file, no point testing the rest.
            // this is the path that occurs if you have a system that doesn't support UTF-8
            // directory names (or you simply don't have a Locale set properly)
            assumeTrue(true, "Not supported on this OS");
            return;
        }

        Path file = utf8Dir.resolve("file.txt");
        Files.createFile(file);

        try (Resource base = newResource(resourceClass, utf8Dir.toFile()))
        {
            assertThat("Exists: " + utf8Dir, base.exists(), is(true));
            assertThat("Alias: " + utf8Dir, base, hasNoAlias());

            Resource r = base.addPath("file.txt");
            assertThat("Exists: " + r, r.exists(), is(true));
            assertThat("Alias: " + r, r, hasNoAlias());
        }
    }

    @ParameterizedTest
    @ValueSource(classes = PathResource.class) // FileResource does not support this
    @EnabledOnOs(WINDOWS)
    public void testUncPath(Class<PathResource> resourceClass) throws Exception
    {
        try (Resource base = newResource(resourceClass, URI.create("file:////127.0.0.1/path")))
        {
            Resource resource = base.addPath("WEB-INF/");
            assertThat("getURI()", resource.getURI().toASCIIString(), containsString("path/WEB-INF/"));
            assertThat("isAlias()", resource.isAlias(), is(false));
            assertThat("getAlias()", resource.getAlias(), nullValue());
        }
    }

    private String toString(Resource resource) throws IOException
    {
        try (InputStream inputStream = resource.getInputStream();
             ByteArrayOutputStream outputStream = new ByteArrayOutputStream())
        {
            IO.copy(inputStream, outputStream);
            return outputStream.toString("utf-8");
        }
    }

    private void touchFile(Path outputFile, String content) throws IOException
    {
        try (StringReader reader = new StringReader(content);
             BufferedWriter writer = Files.newBufferedWriter(outputFile))
        {
            IO.copy(reader, writer);
        }
    }
}<|MERGE_RESOLUTION|>--- conflicted
+++ resolved
@@ -341,20 +341,14 @@
             assertThat("Ref A1 exists", refA1.exists(), is(true));
             assertThat("Ref A2 exists", refA2.exists(), is(true));
             assertThat("Ref O1 exists", refO1.exists(), is(true));
-<<<<<<< HEAD
-
-            assertThat("Ref A1 alias", refA1.isAlias(), is(false));
-            assertThat("Ref A2 alias", refA2.isAlias(), is(false));
-            assertThat("Ref O1 alias", refO1.isAlias(), is(false));
-
-=======
+
             if (LINUX.isCurrentOs())
             {
                 assertThat("Ref A1 alias", refA1.isAlias(), is(false));
                 assertThat("Ref A2 alias", refA2.isAlias(), is(false));
                 assertThat("Ref O1 alias", refO1.isAlias(), is(false));
             }
->>>>>>> 38f0fc4c
+
             assertThat("Ref A1 contents", toString(refA1), is("hi a-with-circle"));
             assertThat("Ref A2 contents", toString(refA2), is("hi a-with-two-dots"));
             assertThat("Ref O1 contents", toString(refO1), is("hi o-with-two-dots"));
