//
// ========================================================================
// Copyright (c) 1995-2020 Mort Bay Consulting Pty Ltd and others.
//
// This program and the accompanying materials are made available under the
// terms of the Eclipse Public License v. 2.0 which is available at
// https://www.eclipse.org/legal/epl-2.0, or the Apache License, Version 2.0
// which is available at https://www.apache.org/licenses/LICENSE-2.0.
//
// SPDX-License-Identifier: EPL-2.0 OR Apache-2.0
// ========================================================================
//

package org.eclipse.jetty.util;

import java.io.Closeable;
import java.util.ArrayList;
import java.util.Arrays;
import java.util.HashMap;
import java.util.List;
import java.util.Map;
import java.util.concurrent.atomic.AtomicInteger;
import java.util.stream.Stream;

import org.junit.jupiter.api.Test;
import org.junit.jupiter.params.ParameterizedTest;
import org.junit.jupiter.params.provider.MethodSource;

import static java.util.stream.Collectors.toList;
import static org.eclipse.jetty.util.Pool.StrategyType.FIRST;
import static org.eclipse.jetty.util.Pool.StrategyType.RANDOM;
import static org.eclipse.jetty.util.Pool.StrategyType.ROUND_ROBIN;
import static org.hamcrest.MatcherAssert.assertThat;
import static org.hamcrest.Matchers.equalTo;
import static org.hamcrest.Matchers.greaterThan;
import static org.hamcrest.Matchers.is;
import static org.hamcrest.Matchers.lessThanOrEqualTo;
import static org.hamcrest.Matchers.not;
import static org.hamcrest.Matchers.notNullValue;
import static org.hamcrest.Matchers.nullValue;
import static org.hamcrest.Matchers.sameInstance;
import static org.junit.jupiter.api.Assertions.assertNull;
import static org.junit.jupiter.api.Assertions.assertThrows;

public class PoolTest
{
    interface Factory
    {
        Pool<CloseableHolder> getPool(int maxSize);
    }

    private static class CloseableHolder implements Closeable
    {
        private boolean closed;
        private final String value;

        public CloseableHolder(String value)
        {
            this.value = value;
        }

        @Override
        public void close()
        {
            closed = true;
        }
    }

    public static Stream<Object[]> strategy()
    {
        List<Object[]> data = new ArrayList<>();
        data.add(new Object[]{(Factory)s -> new Pool<>(FIRST, s)});
        data.add(new Object[]{(Factory)s -> new Pool<>(RANDOM, s)});
        data.add(new Object[]{(Factory)s -> new Pool<>(FIRST, s, true)});
        data.add(new Object[]{(Factory)s -> new Pool<>(ROUND_ROBIN, s)});
        return data.stream();
    }

    @ParameterizedTest
    @MethodSource(value = "strategy")
    public void testAcquireRelease(Factory factory)
    {
        Pool<CloseableHolder> pool = factory.getPool(1);
        pool.reserve(-1).enable(new CloseableHolder("aaa"), false);
        assertThat(pool.size(), is(1));
        assertThat(pool.getReservedCount(), is(0));
        assertThat(pool.getIdleCount(), is(1));
        assertThat(pool.getInUseCount(), is(0));

        Pool<CloseableHolder>.Entry e1 = pool.acquire();
        assertThat(e1.getPooled().value, equalTo("aaa"));
        assertThat(pool.size(), is(1));
        assertThat(pool.getReservedCount(), is(0));
        assertThat(pool.getIdleCount(), is(0));
        assertThat(pool.getInUseCount(), is(1));

        assertNull(pool.acquire());

        e1.release();
        assertThat(pool.size(), is(1));
        assertThat(pool.getReservedCount(), is(0));
        assertThat(pool.getIdleCount(), is(1));
        assertThat(pool.getInUseCount(), is(0));

        assertThrows(IllegalStateException.class, e1::release);

        Pool<CloseableHolder>.Entry e2 = pool.acquire();
        assertThat(e2.getPooled().value, equalTo("aaa"));
        assertThat(pool.size(), is(1));
        assertThat(pool.getReservedCount(), is(0));
        assertThat(pool.getIdleCount(), is(0));
        assertThat(pool.getInUseCount(), is(1));

        pool.release(e2);
        assertThat(pool.size(), is(1));
        assertThat(pool.getReservedCount(), is(0));
        assertThat(pool.getIdleCount(), is(1));
        assertThat(pool.getInUseCount(), is(0));

        assertThrows(IllegalStateException.class, () -> pool.release(e2));
    }

    @ParameterizedTest
    @MethodSource(value = "strategy")
    public void testRemoveBeforeRelease(Factory factory)
    {
        Pool<CloseableHolder> pool = factory.getPool(1);
        pool.reserve(-1).enable(new CloseableHolder("aaa"), false);

        Pool<CloseableHolder>.Entry e1 = pool.acquire();
        assertThat(pool.remove(e1), is(true));
        assertThat(pool.remove(e1), is(false));
        assertThat(pool.release(e1), is(false));
    }

    @ParameterizedTest
    @MethodSource(value = "strategy")
    public void testCloseBeforeRelease(Factory factory)
    {
        Pool<CloseableHolder> pool = factory.getPool(1);
        pool.reserve().enable(new CloseableHolder("aaa"), false);

        Pool<CloseableHolder>.Entry e1 = pool.acquire();
        assertThat(pool.size(), is(1));
        pool.close();
        assertThat(pool.size(), is(0));
        assertThat(pool.release(e1), is(false));
        assertThat(e1.getPooled().closed, is(true));
    }

    @ParameterizedTest
    @MethodSource(value = "strategy")
    public void testMaxPoolSize(Factory factory)
    {
        Pool<CloseableHolder> pool = factory.getPool(1);
        assertThat(pool.size(), is(0));
        assertThat(pool.reserve(), notNullValue());
        assertThat(pool.size(), is(1));
        assertThat(pool.reserve(), nullValue());
        assertThat(pool.size(), is(1));
    }

    @ParameterizedTest
    @MethodSource(value = "strategy")
    public void testReserve(Factory factory)
    {
        Pool<CloseableHolder> pool = factory.getPool(2);
        pool.setMaxMultiplex(2);

        // Reserve an entry
        Pool<CloseableHolder>.Entry e1 = pool.reserve();
        assertThat(pool.size(), is(1));
        assertThat(pool.getReservedCount(), is(1));
        assertThat(pool.getIdleCount(), is(0));
        assertThat(pool.getInUseCount(), is(0));

        // enable the entry
        e1.enable(new CloseableHolder("aaa"), false);
        assertThat(pool.size(), is(1));
        assertThat(pool.getReservedCount(), is(0));
        assertThat(pool.getIdleCount(), is(1));
        assertThat(pool.getInUseCount(), is(0));

        // Reserve another entry
        Pool<CloseableHolder>.Entry e2 = pool.reserve();
        assertThat(pool.size(), is(2));
        assertThat(pool.getReservedCount(), is(1));
        assertThat(pool.getIdleCount(), is(1));
        assertThat(pool.getInUseCount(), is(0));

        // remove the reservation
        e2.remove();
        assertThat(pool.size(), is(1));
        assertThat(pool.getReservedCount(), is(0));
        assertThat(pool.getIdleCount(), is(1));
        assertThat(pool.getInUseCount(), is(0));

        // Reserve another entry
        Pool<CloseableHolder>.Entry e3 = pool.reserve();
        assertThat(pool.size(), is(2));
        assertThat(pool.getReservedCount(), is(1));
        assertThat(pool.getIdleCount(), is(1));
        assertThat(pool.getInUseCount(), is(0));

        // enable and acquire the entry
        e3.enable(new CloseableHolder("bbb"), true);
        assertThat(pool.size(), is(2));
        assertThat(pool.getReservedCount(), is(0));
        assertThat(pool.getIdleCount(), is(1));
        assertThat(pool.getInUseCount(), is(1));

        // can't reenable
        assertThrows(IllegalStateException.class, () -> e3.enable(new CloseableHolder("xxx"), false));

        // Can't enable acquired entry
        Pool<CloseableHolder>.Entry e = pool.acquire();
        assertThrows(IllegalStateException.class, () -> e.enable(new CloseableHolder("xxx"), false));
    }

    @ParameterizedTest
    @MethodSource(value = "strategy")
    public void testDeprecatedReserve(Factory factory)
    {
        Pool<CloseableHolder> pool = factory.getPool(2);

        // Reserve an entry
        Pool<CloseableHolder>.Entry e1 = pool.reserve(-1);
        assertThat(pool.size(), is(1));
        assertThat(pool.getReservedCount(), is(1));
        assertThat(pool.getIdleCount(), is(0));
        assertThat(pool.getInUseCount(), is(0));

        // max reservations
        assertNull(pool.reserve(1));
        assertThat(pool.size(), is(1));
        assertThat(pool.getReservedCount(), is(1));
        assertThat(pool.getIdleCount(), is(0));
        assertThat(pool.getInUseCount(), is(0));

        // enable the entry
        e1.enable(new CloseableHolder("aaa"), false);
        assertThat(pool.size(), is(1));
        assertThat(pool.getReservedCount(), is(0));
        assertThat(pool.getIdleCount(), is(1));
        assertThat(pool.getInUseCount(), is(0));

        // Reserve another entry
        Pool<CloseableHolder>.Entry e2 = pool.reserve(-1);
        assertThat(pool.size(), is(2));
        assertThat(pool.getReservedCount(), is(1));
        assertThat(pool.getIdleCount(), is(1));
        assertThat(pool.getInUseCount(), is(0));

        // remove the reservation
        e2.remove();
        assertThat(pool.size(), is(1));
        assertThat(pool.getReservedCount(), is(0));
        assertThat(pool.getIdleCount(), is(1));
        assertThat(pool.getInUseCount(), is(0));

        // Reserve another entry
        Pool<CloseableHolder>.Entry e3 = pool.reserve(-1);
        assertThat(pool.size(), is(2));
        assertThat(pool.getReservedCount(), is(1));
        assertThat(pool.getIdleCount(), is(1));
        assertThat(pool.getInUseCount(), is(0));

        // enable and acquire the entry
        e3.enable(new CloseableHolder("bbb"), true);
        assertThat(pool.size(), is(2));
        assertThat(pool.getReservedCount(), is(0));
        assertThat(pool.getIdleCount(), is(1));
        assertThat(pool.getInUseCount(), is(1));

        // can't reenable
        assertThrows(IllegalStateException.class, () -> e3.enable(new CloseableHolder("xxx"), false));

        // Can't enable acquired entry
        Pool<CloseableHolder>.Entry e = pool.acquire();
        assertThrows(IllegalStateException.class, () -> e.enable(new CloseableHolder("xxx"), false));
    }

    @ParameterizedTest
    @MethodSource(value = "strategy")
    public void testReserveNegativeMaxPending(Factory factory)
    {
        Pool<CloseableHolder> pool = factory.getPool(2);
        assertThat(pool.reserve(), notNullValue());
        assertThat(pool.reserve(), notNullValue());
        assertThat(pool.reserve(), nullValue());
    }

    @ParameterizedTest
    @MethodSource(value = "strategy")
    public void testClose(Factory factory)
    {
        Pool<CloseableHolder> pool = factory.getPool(1);
        CloseableHolder holder = new CloseableHolder("aaa");
        pool.reserve().enable(holder, false);
        assertThat(pool.isClosed(), is(false));
        pool.close();
        pool.close();

        assertThat(pool.isClosed(), is(true));
        assertThat(pool.size(), is(0));
        assertThat(pool.acquire(), nullValue());
        assertThat(pool.reserve(), nullValue());
        assertThat(holder.closed, is(true));
    }

    @ParameterizedTest
    @MethodSource(value = "strategy")
    public void testRemove(Factory factory)
    {
        Pool<CloseableHolder> pool = factory.getPool(1);
        pool.reserve().enable(new CloseableHolder("aaa"), false);

        Pool<CloseableHolder>.Entry e1 = pool.acquire();
        assertThat(pool.remove(e1), is(true));
        assertThat(pool.remove(e1), is(false));
        assertThat(pool.release(e1), is(false));
        assertThat(pool.acquire(), nullValue());
        assertThrows(NullPointerException.class, () -> pool.remove(null));
    }

    @ParameterizedTest
    @MethodSource(value = "strategy")
    public void testValuesSize(Factory factory)
    {
        Pool<CloseableHolder> pool = factory.getPool(2);

        assertThat(pool.size(), is(0));
        assertThat(pool.values().isEmpty(), is(true));
        pool.reserve().enable(new CloseableHolder("aaa"), false);
        pool.reserve().enable(new CloseableHolder("bbb"), false);
        assertThat(pool.values().stream().map(Pool.Entry::getPooled).map(closeableHolder -> closeableHolder.value).collect(toList()), equalTo(Arrays.asList("aaa", "bbb")));
        assertThat(pool.size(), is(2));
    }

    @ParameterizedTest
    @MethodSource(value = "strategy")
    public void testValuesContainsAcquiredEntries(Factory factory)
    {
        Pool<CloseableHolder> pool = factory.getPool(2);

        pool.reserve().enable(new CloseableHolder("aaa"), false);
        pool.reserve().enable(new CloseableHolder("bbb"), false);
        assertThat(pool.acquire(), notNullValue());
        assertThat(pool.acquire(), notNullValue());
        assertThat(pool.acquire(), nullValue());
        assertThat(pool.values().isEmpty(), is(false));
    }

    @ParameterizedTest
    @MethodSource(value = "strategy")
<<<<<<< HEAD
=======
    public void testAcquireAt(Factory factory)
    {
        Pool<CloseableHolder> pool = factory.getPool(2);

        pool.reserve(-1).enable(new CloseableHolder("aaa"), false);
        pool.reserve(-1).enable(new CloseableHolder("bbb"), false);

        assertThat(pool.acquireAt(2), nullValue());
        assertThat(pool.acquireAt(0), notNullValue());
        assertThat(pool.acquireAt(0), nullValue());
        assertThat(pool.acquireAt(1), notNullValue());
        assertThat(pool.acquireAt(1), nullValue());
    }

    @ParameterizedTest
    @MethodSource(value = "strategy")
>>>>>>> 395645aa
    public void testMaxUsageCount(Factory factory)
    {
        Pool<CloseableHolder> pool = factory.getPool(1);
        pool.setMaxUsageCount(3);
        pool.reserve().enable(new CloseableHolder("aaa"), false);

        Pool<CloseableHolder>.Entry e1 = pool.acquire();
        assertThat(pool.release(e1), is(true));
        e1 = pool.acquire();
        assertThat(pool.release(e1), is(true));
        e1 = pool.acquire();
        assertThat(pool.release(e1), is(false));
        assertThat(pool.acquire(), nullValue());
        assertThat(pool.size(), is(1));
        assertThat(pool.remove(e1), is(true));
        assertThat(pool.remove(e1), is(false));
        assertThat(pool.size(), is(0));
        Pool<CloseableHolder>.Entry e1Copy = e1;
        assertThat(pool.release(e1Copy), is(false));
    }

    @ParameterizedTest
    @MethodSource(value = "strategy")
    public void testMaxMultiplex(Factory factory)
    {
        Pool<CloseableHolder> pool = factory.getPool(2);
        pool.setMaxMultiplex(3);

        Map<String, AtomicInteger> counts = new HashMap<>();
        AtomicInteger a = new AtomicInteger();
        AtomicInteger b = new AtomicInteger();
        counts.put("a", a);
        counts.put("b", b);
        pool.reserve().enable(new CloseableHolder("a"), false);
        pool.reserve().enable(new CloseableHolder("b"), false);

        counts.get(pool.acquire().getPooled().value).incrementAndGet();
        counts.get(pool.acquire().getPooled().value).incrementAndGet();
        counts.get(pool.acquire().getPooled().value).incrementAndGet();
        counts.get(pool.acquire().getPooled().value).incrementAndGet();

        assertThat(a.get(), greaterThan(0));
        assertThat(a.get(), lessThanOrEqualTo(3));
        assertThat(b.get(), greaterThan(0));
        assertThat(b.get(), lessThanOrEqualTo(3));

        counts.get(pool.acquire().getPooled().value).incrementAndGet();
        counts.get(pool.acquire().getPooled().value).incrementAndGet();

        assertThat(a.get(), is(3));
        assertThat(b.get(), is(3));

        assertNull(pool.acquire());
    }

    @ParameterizedTest
    @MethodSource(value = "strategy")
    public void testRemoveMultiplexed(Factory factory)
    {
        Pool<CloseableHolder> pool = factory.getPool(1);
        pool.setMaxMultiplex(2);
        pool.reserve().enable(new CloseableHolder("aaa"), false);

        Pool<CloseableHolder>.Entry e1 = pool.acquire();
        assertThat(e1, notNullValue());
        Pool<CloseableHolder>.Entry e2 = pool.acquire();
        assertThat(e2, notNullValue());
        assertThat(e2, sameInstance(e1));
        assertThat(e2.getUsageCount(), is(2));

        assertThat(pool.values().stream().findFirst().get().isIdle(), is(false));

        assertThat(pool.remove(e1), is(false));
        assertThat(pool.values().stream().findFirst().get().isIdle(), is(false));
        assertThat(pool.values().stream().findFirst().get().isClosed(), is(true));
        assertThat(pool.remove(e1), is(true));
        assertThat(pool.size(), is(0));

        assertThat(pool.remove(e1), is(false));

        assertThat(pool.release(e1), is(false));

        assertThat(pool.remove(e1), is(false));
    }

    @ParameterizedTest
    @MethodSource(value = "strategy")
    public void testMultiplexRemoveThenAcquireThenReleaseRemove(Factory factory)
    {
        Pool<CloseableHolder> pool = factory.getPool(1);
        pool.setMaxMultiplex(2);
        pool.reserve().enable(new CloseableHolder("aaa"), false);

        Pool<CloseableHolder>.Entry e1 = pool.acquire();
        Pool<CloseableHolder>.Entry e2 = pool.acquire();

        assertThat(pool.remove(e1), is(false));
        assertThat(e1.isClosed(), is(true));
        assertThat(pool.acquire(), nullValue());
        assertThat(pool.release(e2), is(false));
        assertThat(pool.remove(e2), is(true));
    }

    @ParameterizedTest
    @MethodSource(value = "strategy")
    public void testNonMultiplexRemoveAfterAcquire(Factory factory)
    {
        Pool<CloseableHolder> pool = factory.getPool(1);
        pool.setMaxMultiplex(2);
        pool.reserve().enable(new CloseableHolder("aaa"), false);

        Pool<CloseableHolder>.Entry e1 = pool.acquire();
        assertThat(pool.remove(e1), is(true));
        assertThat(pool.size(), is(0));
    }

    @ParameterizedTest
    @MethodSource(value = "strategy")
    public void testMultiplexRemoveAfterAcquire(Factory factory)
    {
        Pool<CloseableHolder> pool = factory.getPool(1);
        pool.setMaxMultiplex(2);
        pool.reserve().enable(new CloseableHolder("aaa"), false);

        Pool<CloseableHolder>.Entry e1 = pool.acquire();
        Pool<CloseableHolder>.Entry e2 = pool.acquire();

        assertThat(pool.remove(e1), is(false));
        assertThat(pool.remove(e2), is(true));
        assertThat(pool.size(), is(0));

        assertThat(pool.release(e1), is(false));
        assertThat(pool.size(), is(0));

        Pool<CloseableHolder>.Entry e3 = pool.acquire();
        assertThat(e3, nullValue());

        assertThat(pool.release(e2), is(false));
        assertThat(pool.size(), is(0));
    }

    @ParameterizedTest
    @MethodSource(value = "strategy")
    public void testReleaseThenRemoveNonEnabledEntry(Factory factory)
    {
        Pool<CloseableHolder> pool = factory.getPool(1);
        Pool<CloseableHolder>.Entry e = pool.reserve();
        assertThat(pool.size(), is(1));
        assertThat(pool.release(e), is(false));
        assertThat(pool.size(), is(1));
        assertThat(pool.remove(e), is(true));
        assertThat(pool.size(), is(0));
    }

    @ParameterizedTest
    @MethodSource(value = "strategy")
    public void testRemoveNonEnabledEntry(Factory factory)
    {
        Pool<CloseableHolder> pool = factory.getPool(1);
        Pool<CloseableHolder>.Entry e = pool.reserve();
        assertThat(pool.size(), is(1));
        assertThat(pool.remove(e), is(true));
        assertThat(pool.size(), is(0));
    }

    @ParameterizedTest
    @MethodSource(value = "strategy")
    public void testMultiplexMaxUsageReachedAcquireThenRemove(Factory factory)
    {
        Pool<CloseableHolder> pool = factory.getPool(1);
        pool.setMaxMultiplex(2);
        pool.setMaxUsageCount(3);
        pool.reserve().enable(new CloseableHolder("aaa"), false);

        Pool<CloseableHolder>.Entry e0 = pool.acquire();

        Pool<CloseableHolder>.Entry e1 = pool.acquire();
        assertThat(pool.release(e1), is(true));
        Pool<CloseableHolder>.Entry e2 = pool.acquire();
        assertThat(pool.release(e2), is(true));
        assertThat(pool.acquire(), nullValue());

        assertThat(pool.remove(e0), is(true));
        assertThat(pool.size(), is(0));
    }

    @ParameterizedTest
    @MethodSource(value = "strategy")
    public void testMultiplexMaxUsageReachedAcquireThenReleaseThenRemove(Factory factory)
    {
        Pool<CloseableHolder> pool = factory.getPool(1);
        pool.setMaxMultiplex(2);
        pool.setMaxUsageCount(3);
        pool.reserve().enable(new CloseableHolder("aaa"), false);

        Pool<CloseableHolder>.Entry e0 = pool.acquire();

        Pool<CloseableHolder>.Entry e1 = pool.acquire();
        assertThat(pool.release(e1), is(true));
        Pool<CloseableHolder>.Entry e2 = pool.acquire();
        assertThat(pool.release(e2), is(true));
        assertThat(pool.acquire(), nullValue());

        assertThat(pool.release(e0), is(false));
        assertThat(pool.values().stream().findFirst().get().isIdle(), is(true));
        assertThat(pool.values().stream().findFirst().get().isClosed(), is(false));
        assertThat(pool.size(), is(1));
        assertThat(pool.remove(e0), is(true));
        assertThat(pool.size(), is(0));
    }

    @ParameterizedTest
    @MethodSource(value = "strategy")
    public void testUsageCountAfterReachingMaxMultiplexLimit(Factory factory)
    {
        Pool<CloseableHolder> pool = factory.getPool(1);
        pool.setMaxMultiplex(2);
        pool.setMaxUsageCount(10);
        pool.reserve().enable(new CloseableHolder("aaa"), false);

        Pool<CloseableHolder>.Entry e1 = pool.acquire();
        assertThat(e1.getUsageCount(), is(1));
        Pool<CloseableHolder>.Entry e2 = pool.acquire();
        assertThat(e2, sameInstance(e1));
        assertThat(e1.getUsageCount(), is(2));
        assertThat(pool.acquire(), nullValue());
        assertThat(e1.getUsageCount(), is(2));
    }

    @ParameterizedTest
    @MethodSource(value = "strategy")
    public void testDynamicMaxUsageCountChangeOverflowMaxInt(Factory factory)
    {
        Pool<CloseableHolder> pool = factory.getPool(1);
        Pool<CloseableHolder>.Entry entry = pool.reserve();
        entry.enable(new CloseableHolder("aaa"), false);
        entry.setUsageCount(Integer.MAX_VALUE);

        Pool<CloseableHolder>.Entry acquired1 = pool.acquire();
        assertThat(acquired1, notNullValue());
        assertThat(pool.release(acquired1), is(true));

        pool.setMaxUsageCount(1);
        Pool<CloseableHolder>.Entry acquired2 = pool.acquire();
        assertThat(acquired2, nullValue());
        assertThat(entry.getPooled().closed, is(true));
    }

    @ParameterizedTest
    @MethodSource(value = "strategy")
    public void testDynamicMaxUsageCountChangeSweep(Factory factory)
    {
        Pool<CloseableHolder> pool = factory.getPool(2);
        Pool<CloseableHolder>.Entry entry1 = pool.reserve();
        entry1.enable(new CloseableHolder("aaa"), false);
        Pool<CloseableHolder>.Entry entry2 = pool.reserve();
        entry2.enable(new CloseableHolder("bbb"), false);

        Pool<CloseableHolder>.Entry acquired1 = pool.acquire();
        assertThat(acquired1, notNullValue());
        assertThat(pool.release(acquired1), is(true));

        assertThat(pool.size(), is(2));
        pool.setMaxUsageCount(1);
        assertThat(pool.size(), is(1));
        assertThat(entry1.getPooled().closed ^ entry2.getPooled().closed, is(true));
    }

    @Test
    public void testConfigLimits()
    {
        assertThrows(IllegalArgumentException.class, () -> new Pool<CloseableHolder>(FIRST, 1).setMaxMultiplex(0));
        assertThrows(IllegalArgumentException.class, () -> new Pool<CloseableHolder>(FIRST, 1).setMaxMultiplex(-1));
        assertThrows(IllegalArgumentException.class, () -> new Pool<CloseableHolder>(FIRST, 1).setMaxUsageCount(0));
    }

    @ParameterizedTest
    @MethodSource(value = "strategy")
    public void testAcquireWithCreator(Factory factory)
    {
        Pool<CloseableHolder> pool = factory.getPool(2);

        assertThat(pool.size(), is(0));
        assertThat(pool.acquire(e -> null), nullValue());
        assertThat(pool.size(), is(0));

        Pool<CloseableHolder>.Entry e1 = pool.acquire(e -> new CloseableHolder("e1"));
        assertThat(e1.getPooled().value, is("e1"));
        assertThat(pool.size(), is(1));
        assertThat(pool.getReservedCount(), is(0));
        assertThat(pool.getInUseCount(), is(1));

        assertThat(pool.acquire(e -> null), nullValue());
        assertThat(pool.size(), is(1));

        Pool<CloseableHolder>.Entry e2 = pool.acquire(e -> new CloseableHolder("e2"));
        assertThat(e2.getPooled().value, is("e2"));
        assertThat(pool.size(), is(2));
        assertThat(pool.getReservedCount(), is(0));
        assertThat(pool.getInUseCount(), is(2));

        Pool<CloseableHolder>.Entry e3 = pool.acquire(e -> new CloseableHolder("e3"));
        assertThat(e3, nullValue());
        assertThat(pool.size(), is(2));
        assertThat(pool.getReservedCount(), is(0));
        assertThat(pool.getInUseCount(), is(2));

        assertThat(pool.acquire(e ->
        {
            throw new IllegalStateException();
        }), nullValue());

        e2.release();
        assertThat(pool.size(), is(2));
        assertThat(pool.getReservedCount(), is(0));
        assertThat(pool.getInUseCount(), is(1));

        Pool<CloseableHolder>.Entry e4 = pool.acquire(e -> new CloseableHolder("e4"));
        assertThat(e4.getPooled().value, is("e2"));
        assertThat(pool.size(), is(2));
        assertThat(pool.getReservedCount(), is(0));
        assertThat(pool.getInUseCount(), is(2));

        pool.remove(e1);
        assertThat(pool.size(), is(1));
        assertThat(pool.getReservedCount(), is(0));
        assertThat(pool.getInUseCount(), is(1));

        assertThrows(IllegalStateException.class, () -> pool.acquire(e ->
        {
            throw new IllegalStateException();
        }));
        assertThat(pool.size(), is(1));
        assertThat(pool.getReservedCount(), is(0));
        assertThat(pool.getInUseCount(), is(1));
    }

    @Test
    public void testRoundRobinStrategy()
    {
        Pool<AtomicInteger> pool = new Pool<>(ROUND_ROBIN, 4);

        Pool<AtomicInteger>.Entry e1 = pool.acquire(e -> new AtomicInteger());
        Pool<AtomicInteger>.Entry e2 = pool.acquire(e -> new AtomicInteger());
        Pool<AtomicInteger>.Entry e3 = pool.acquire(e -> new AtomicInteger());
        Pool<AtomicInteger>.Entry e4 = pool.acquire(e -> new AtomicInteger());
        assertNull(pool.acquire(e -> new AtomicInteger()));

        pool.release(e1);
        pool.release(e2);
        pool.release(e3);
        pool.release(e4);

        Pool<AtomicInteger>.Entry last = null;
        for (int i = 0; i < 8; i++)
        {
            Pool<AtomicInteger>.Entry e = pool.acquire();
            if (last != null)
                assertThat(e, not(sameInstance(last)));
            e.getPooled().incrementAndGet();
            pool.release(e);
            last = e;
        }

        assertThat(e1.getPooled().get(), is(2));
        assertThat(e2.getPooled().get(), is(2));
        assertThat(e3.getPooled().get(), is(2));
        assertThat(e4.getPooled().get(), is(2));
    }

    @Test
    public void testRandomStrategy()
    {
        Pool<AtomicInteger> pool = new Pool<>(RANDOM, 4);

        Pool<AtomicInteger>.Entry e1 = pool.acquire(e -> new AtomicInteger());
        Pool<AtomicInteger>.Entry e2 = pool.acquire(e -> new AtomicInteger());
        Pool<AtomicInteger>.Entry e3 = pool.acquire(e -> new AtomicInteger());
        Pool<AtomicInteger>.Entry e4 = pool.acquire(e -> new AtomicInteger());
        assertNull(pool.acquire(e -> new AtomicInteger()));

        pool.release(e1);
        pool.release(e2);
        pool.release(e3);
        pool.release(e4);

        for (int i = 0; i < 400; i++)
        {
            Pool<AtomicInteger>.Entry e = pool.acquire();
            e.getPooled().incrementAndGet();
            pool.release(e);
        }

        assertThat(e1.getPooled().get(), greaterThan(10));
        assertThat(e2.getPooled().get(), greaterThan(10));
        assertThat(e3.getPooled().get(), greaterThan(10));
        assertThat(e4.getPooled().get(), greaterThan(10));
    }
}<|MERGE_RESOLUTION|>--- conflicted
+++ resolved
@@ -81,7 +81,7 @@
     public void testAcquireRelease(Factory factory)
     {
         Pool<CloseableHolder> pool = factory.getPool(1);
-        pool.reserve(-1).enable(new CloseableHolder("aaa"), false);
+        pool.reserve().enable(new CloseableHolder("aaa"), false);
         assertThat(pool.size(), is(1));
         assertThat(pool.getReservedCount(), is(0));
         assertThat(pool.getIdleCount(), is(1));
@@ -125,7 +125,7 @@
     public void testRemoveBeforeRelease(Factory factory)
     {
         Pool<CloseableHolder> pool = factory.getPool(1);
-        pool.reserve(-1).enable(new CloseableHolder("aaa"), false);
+        pool.reserve().enable(new CloseableHolder("aaa"), false);
 
         Pool<CloseableHolder>.Entry e1 = pool.acquire();
         assertThat(pool.remove(e1), is(true));
@@ -224,7 +224,7 @@
         Pool<CloseableHolder> pool = factory.getPool(2);
 
         // Reserve an entry
-        Pool<CloseableHolder>.Entry e1 = pool.reserve(-1);
+        Pool<CloseableHolder>.Entry e1 = pool.reserve();
         assertThat(pool.size(), is(1));
         assertThat(pool.getReservedCount(), is(1));
         assertThat(pool.getIdleCount(), is(0));
@@ -245,7 +245,7 @@
         assertThat(pool.getInUseCount(), is(0));
 
         // Reserve another entry
-        Pool<CloseableHolder>.Entry e2 = pool.reserve(-1);
+        Pool<CloseableHolder>.Entry e2 = pool.reserve();
         assertThat(pool.size(), is(2));
         assertThat(pool.getReservedCount(), is(1));
         assertThat(pool.getIdleCount(), is(1));
@@ -259,7 +259,7 @@
         assertThat(pool.getInUseCount(), is(0));
 
         // Reserve another entry
-        Pool<CloseableHolder>.Entry e3 = pool.reserve(-1);
+        Pool<CloseableHolder>.Entry e3 = pool.reserve();
         assertThat(pool.size(), is(2));
         assertThat(pool.getReservedCount(), is(1));
         assertThat(pool.getIdleCount(), is(1));
@@ -353,25 +353,6 @@
 
     @ParameterizedTest
     @MethodSource(value = "strategy")
-<<<<<<< HEAD
-=======
-    public void testAcquireAt(Factory factory)
-    {
-        Pool<CloseableHolder> pool = factory.getPool(2);
-
-        pool.reserve(-1).enable(new CloseableHolder("aaa"), false);
-        pool.reserve(-1).enable(new CloseableHolder("bbb"), false);
-
-        assertThat(pool.acquireAt(2), nullValue());
-        assertThat(pool.acquireAt(0), notNullValue());
-        assertThat(pool.acquireAt(0), nullValue());
-        assertThat(pool.acquireAt(1), notNullValue());
-        assertThat(pool.acquireAt(1), nullValue());
-    }
-
-    @ParameterizedTest
-    @MethodSource(value = "strategy")
->>>>>>> 395645aa
     public void testMaxUsageCount(Factory factory)
     {
         Pool<CloseableHolder> pool = factory.getPool(1);
