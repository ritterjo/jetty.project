--- conflicted
+++ resolved
@@ -84,25 +84,6 @@
         this.incomingHandler = websocket;
 
         this.connection.getIOState().addListener(this);
-<<<<<<< HEAD
-=======
-
-        // Get the parameter map (use the jetty MultiMap to do this right)
-        MultiMap<String> params = new MultiMap<>();
-        String query = requestURI.getQuery();
-        if (StringUtil.isNotBlank(query))
-        {
-            UrlEncoded.decodeTo(query,params, StandardCharsets.UTF_8,-1);
-        }
-
-        for (String name : params.keySet())
-        {
-            List<String> valueList = params.getValues(name);
-            String valueArr[] = new String[valueList.size()];
-            valueArr = valueList.toArray(valueArr);
-            parameterMap.put(name,valueArr);
-        }
->>>>>>> 6b0269a1
     }
 
     @Override
