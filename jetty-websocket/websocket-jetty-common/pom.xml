<?xml version="1.0" encoding="UTF-8"?>
<project xmlns="http://maven.apache.org/POM/4.0.0" xmlns:xsi="http://www.w3.org/2001/XMLSchema-instance" xsi:schemaLocation="http://maven.apache.org/POM/4.0.0 http://maven.apache.org/maven-v4_0_0.xsd">
  <parent>
    <groupId>org.eclipse.jetty.websocket</groupId>
    <artifactId>websocket-parent</artifactId>
    <version>11.0.1-SNAPSHOT</version>
  </parent>

  <modelVersion>4.0.0</modelVersion>
  <artifactId>websocket-jetty-common</artifactId>
  <name>Jetty :: Websocket :: org.eclipse.jetty.websocket :: Common</name>

  <properties>
    <bundle-symbolic-name>${project.groupId}.common</bundle-symbolic-name>
  </properties>

<<<<<<< HEAD
  <build>
    <plugins>
      <plugin>
        <artifactId>maven-surefire-plugin</artifactId>
        <configuration>
          <argLine>
            @{argLine} ${jetty.surefire.argLine} --add-reads org.eclipse.jetty.websocket.jetty.common=org.eclipse.jetty.io
          </argLine>
        </configuration>
      </plugin>
      <plugin>
        <groupId>org.apache.maven.plugins</groupId>
        <artifactId>maven-enforcer-plugin</artifactId>
        <executions>
          <execution>
            <id>ban-java-servlet-api</id>
            <goals>
              <goal>enforce</goal>
            </goals>
            <configuration>
              <rules>
                <bannedDependencies>
                  <includes>
                    <include>jakarta.servlet</include>
                    <include>servletapi</include>
                    <include>org.eclipse.jetty.orbit:jakarta.servlet</include>
                    <include>org.mortbay.jetty:servlet-api</include>
                    <include>jetty:servlet-api</include>
                    <include>jetty-jakarta-servlet-api</include>
                  </includes>
                </bannedDependencies>
              </rules>
            </configuration>
          </execution>
        </executions>
      </plugin>
    </plugins>
  </build>

=======
>>>>>>> 06df421b
  <dependencies>
    <dependency>
      <groupId>org.eclipse.jetty.websocket</groupId>
      <artifactId>websocket-jetty-api</artifactId>
      <version>${project.version}</version>
    </dependency>
    <dependency>
      <groupId>org.eclipse.jetty.websocket</groupId>
      <artifactId>websocket-core-common</artifactId>
      <version>${project.version}</version>
    </dependency>
  </dependencies>
</project><|MERGE_RESOLUTION|>--- conflicted
+++ resolved
@@ -14,7 +14,6 @@
     <bundle-symbolic-name>${project.groupId}.common</bundle-symbolic-name>
   </properties>
 
-<<<<<<< HEAD
   <build>
     <plugins>
       <plugin>
@@ -25,37 +24,8 @@
           </argLine>
         </configuration>
       </plugin>
-      <plugin>
-        <groupId>org.apache.maven.plugins</groupId>
-        <artifactId>maven-enforcer-plugin</artifactId>
-        <executions>
-          <execution>
-            <id>ban-java-servlet-api</id>
-            <goals>
-              <goal>enforce</goal>
-            </goals>
-            <configuration>
-              <rules>
-                <bannedDependencies>
-                  <includes>
-                    <include>jakarta.servlet</include>
-                    <include>servletapi</include>
-                    <include>org.eclipse.jetty.orbit:jakarta.servlet</include>
-                    <include>org.mortbay.jetty:servlet-api</include>
-                    <include>jetty:servlet-api</include>
-                    <include>jetty-jakarta-servlet-api</include>
-                  </includes>
-                </bannedDependencies>
-              </rules>
-            </configuration>
-          </execution>
-        </executions>
-      </plugin>
     </plugins>
   </build>
-
-=======
->>>>>>> 06df421b
   <dependencies>
     <dependency>
       <groupId>org.eclipse.jetty.websocket</groupId>
