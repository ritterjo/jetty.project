<?xml version="1.0"?>
<!DOCTYPE Configure PUBLIC "-//Jetty//Configure//EN" "https://www.eclipse.org/jetty/configure_10_0.dtd">

<!-- ============================================================= -->
<!-- Configure the Jetty Server instance with an ID "Server"       -->
<!-- by adding an HTTP connector.                                   -->
<!-- This configuration must be used in conjunction with jetty.xml -->
<!-- ============================================================= -->
<Configure id="Server" class="org.eclipse.jetty.server.Server">

  <!-- =========================================================== -->
  <!-- Add an HTTP Connector.                                       -->
  <!-- Configure an o.e.j.server.ServerConnector with a single     -->
  <!-- HttpConnectionFactory instance using the common httpConfig  -->
  <!-- instance defined in jetty.xml                               -->
  <!--                                                             -->
  <!-- Consult the javadoc of o.e.j.server.ServerConnector and     -->
  <!-- o.e.j.server.HttpConnectionFactory for all configuration    -->
  <!-- that may be set here.                                       -->
  <!-- =========================================================== -->
  <Call name="addConnector">
    <Arg>
      <New id="httpConnector" class="org.eclipse.jetty.server.ServerConnector">
        <Arg name="server"><Ref refid="Server" /></Arg>
        <Arg name="acceptors" type="int"><Property name="jetty.http.acceptors" default="-1"/></Arg>
        <Arg name="selectors" type="int"><Property name="jetty.http.selectors" default="-1"/></Arg>
        <Arg name="factories">
          <Array type="org.eclipse.jetty.server.ConnectionFactory">
            <Item>
              <New class="org.eclipse.jetty.server.HttpConnectionFactory">
                <Arg name="config"><Ref refid="httpConfig" /></Arg>
              </New>
            </Item>
          </Array>
        </Arg>
<<<<<<< HEAD
        <Set name="host" property="jetty.http.host" />
        <Set name="port"><Property name="jetty.http.port" default="8080" /></Set>
        <Set name="idleTimeout"><Property name="jetty.http.idleTimeout" default="30000"/></Set>
        <Set name="acceptorPriorityDelta" property="jetty.http.acceptorPriorityDelta" />
        <Set name="acceptQueueSize" property="jetty.http.acceptQueueSize" />
=======
        <Set name="host"><Property name="jetty.http.host" deprecated="jetty.host" /></Set>
        <Set name="port"><Property name="jetty.http.port" deprecated="jetty.port" default="8080" /></Set>
        <Set name="idleTimeout"><Property name="jetty.http.idleTimeout" deprecated="http.timeout" default="30000"/></Set>
        <Set name="acceptorPriorityDelta"><Property name="jetty.http.acceptorPriorityDelta" deprecated="http.acceptorPriorityDelta" default="0"/></Set>
        <Set name="acceptQueueSize"><Property name="jetty.http.acceptQueueSize" deprecated="http.acceptQueueSize" default="0"/></Set>
        <Set name="reuseAddress"><Property name="jetty.http.reuseAddress" default="true"/></Set>
        <Set name="acceptedTcpNoDelay"><Property name="jetty.http.acceptedTcpNoDelay" default="true"/></Set>
        <Set name="acceptedReceiveBufferSize"><Property name="jetty.http.acceptedReceiveBufferSize" default="-1"/></Set>
        <Set name="acceptedSendBufferSize"><Property name="jetty.http.acceptedSendBufferSize" default="-1"/></Set>
>>>>>>> ad72d29f
        <Get name="SelectorManager">
          <Set name="connectTimeout"><Property name="jetty.http.connectTimeout" default="15000"/></Set>
        </Get>
      </New>
    </Arg>
  </Call>

</Configure><|MERGE_RESOLUTION|>--- conflicted
+++ resolved
@@ -33,23 +33,15 @@
             </Item>
           </Array>
         </Arg>
-<<<<<<< HEAD
         <Set name="host" property="jetty.http.host" />
         <Set name="port"><Property name="jetty.http.port" default="8080" /></Set>
         <Set name="idleTimeout"><Property name="jetty.http.idleTimeout" default="30000"/></Set>
         <Set name="acceptorPriorityDelta" property="jetty.http.acceptorPriorityDelta" />
         <Set name="acceptQueueSize" property="jetty.http.acceptQueueSize" />
-=======
-        <Set name="host"><Property name="jetty.http.host" deprecated="jetty.host" /></Set>
-        <Set name="port"><Property name="jetty.http.port" deprecated="jetty.port" default="8080" /></Set>
-        <Set name="idleTimeout"><Property name="jetty.http.idleTimeout" deprecated="http.timeout" default="30000"/></Set>
-        <Set name="acceptorPriorityDelta"><Property name="jetty.http.acceptorPriorityDelta" deprecated="http.acceptorPriorityDelta" default="0"/></Set>
-        <Set name="acceptQueueSize"><Property name="jetty.http.acceptQueueSize" deprecated="http.acceptQueueSize" default="0"/></Set>
         <Set name="reuseAddress"><Property name="jetty.http.reuseAddress" default="true"/></Set>
         <Set name="acceptedTcpNoDelay"><Property name="jetty.http.acceptedTcpNoDelay" default="true"/></Set>
-        <Set name="acceptedReceiveBufferSize"><Property name="jetty.http.acceptedReceiveBufferSize" default="-1"/></Set>
-        <Set name="acceptedSendBufferSize"><Property name="jetty.http.acceptedSendBufferSize" default="-1"/></Set>
->>>>>>> ad72d29f
+        <Set name="acceptedReceiveBufferSize" property="jetty.http.acceptedReceiveBufferSize" />
+        <Set name="acceptedSendBufferSize" property="jetty.http.acceptedSendBufferSize" />
         <Get name="SelectorManager">
           <Set name="connectTimeout"><Property name="jetty.http.connectTimeout" default="15000"/></Set>
         </Get>
