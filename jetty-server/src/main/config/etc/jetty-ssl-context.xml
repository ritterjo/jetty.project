<?xml version="1.0"?><!DOCTYPE Configure PUBLIC "-//Jetty//Configure//EN" "https://www.eclipse.org/jetty/configure_10_0.dtd">

<Configure id="Server" class="org.eclipse.jetty.server.Server">
  <Call name="addBean">
    <Arg>
      <New id="sslContextFactory" class="org.eclipse.jetty.util.ssl.SslContextFactory$Server">
        <Set name="Provider" property="jetty.sslContext.provider" />
        <Set name="KeyStorePath"><Property name="jetty.base" default="." />/<Property name="jetty.sslContext.keyStorePath" default="etc/keystore.p12" /></Set>
        <Set name="KeyStorePassword"><Property name="jetty.sslContext.keyStorePassword" /></Set>
        <Set name="KeyStoreType" property="jetty.sslContext.keyStoreType" />
        <Set name="KeyStoreProvider" property="jetty.sslContext.keyStoreProvider" />
        <Set name="KeyManagerPassword"><Property name="jetty.sslContext.keyManagerPassword" /></Set>
        <Set name="TrustStorePath"><Property name="jetty.base" default="." />/<Property name="jetty.sslContext.trustStorePath" default="etc/keystore.p12" /></Set>
        <Set name="TrustStorePassword" property="jetty.sslContext.trustStorePassword" />
        <Set name="TrustStoreType" property="jetty.sslContext.trustStoreType" />
        <Set name="TrustStoreProvider" property="jetty.sslContext.trustStoreProvider" />
        <Set name="EndpointIdentificationAlgorithm" property="jetty.sslContext.endpointIdentificationAlgorithm" />
        <Set name="NeedClientAuth" property="jetty.sslContext.needClientAuth" />
        <Set name="WantClientAuth" property="jetty.sslContext.wantClientAuth" />
        <Set name="useCipherSuitesOrder" property="jetty.sslContext.useCipherSuitesOrder" />
        <Set name="sslSessionCacheSize" property="jetty.sslContext.sslSessionCacheSize" />
        <Set name="sslSessionTimeout" property="jetty.sslContext.sslSessionTimeout" />
        <Set name="RenegotiationAllowed" property="jetty.sslContext.renegotiationAllowed" />
        <Set name="RenegotiationLimit" property="jetty.sslContext.renegotiationLimit" />
        <Set name="SniRequired" property="jetty.sslContext.sniRequired" />

<<<<<<< HEAD
        <!-- Example of how to configure a PKIX Certificate Path revocation Checker
        <Call id="pkixPreferCrls" class="java.security.cert.PKIXRevocationChecker$Option" name="valueOf"><Arg>PREFER_CRLS</Arg></Call>
        <Call id="pkixSoftFail" class="java.security.cert.PKIXRevocationChecker$Option" name="valueOf"><Arg>SOFT_FAIL</Arg></Call>
        <Call id="pkixNoFallback" class="java.security.cert.PKIXRevocationChecker$Option" name="valueOf"><Arg>NO_FALLBACK</Arg></Call>
        <Call class="java.security.cert.CertPathBuilder" name="getInstance">
          <Arg>PKIX</Arg>
          <Call id="pkixRevocationChecker" name="getRevocationChecker">
            <Call name="setOptions">
              <Arg>
                <Call class="java.util.EnumSet" name="of">
                  <Arg><Ref refid="pkixPreferCrls"/></Arg>
                  <Arg><Ref refid="pkixSoftFail"/></Arg>
                  <Arg><Ref refid="pkixNoFallback"/></Arg>
                </Call>
              </Arg>
            </Call>
=======
<!-- 
  To configure Includes / Excludes for Cipher Suites or Protocols see tweak-ssl.xml example at 
     https://www.eclipse.org/jetty/documentation/current/configuring-ssl.html#configuring-sslcontextfactory-cipherSuites
-->

<Configure id="sslContextFactory" class="org.eclipse.jetty.util.ssl.SslContextFactory$Server">
  <Set name="Provider"><Property name="jetty.sslContext.provider"/></Set>
  <Set name="KeyStorePath">
    <Property name="jetty.sslContext.keyStoreAbsolutePath">
      <Default>
        <Property name="jetty.base" default="." />/<Property name="jetty.sslContext.keyStorePath" deprecated="jetty.keystore" default="etc/keystore"/>
      </Default>
    </Property>
  </Set>
  <Set name="KeyStorePassword"><Property name="jetty.sslContext.keyStorePassword" deprecated="jetty.keystore.password" default="OBF:1vny1zlo1x8e1vnw1vn61x8g1zlu1vn4"/></Set>
  <Set name="KeyStoreType"><Property name="jetty.sslContext.keyStoreType" default="JKS"/></Set>
  <Set name="KeyStoreProvider"><Property name="jetty.sslContext.keyStoreProvider"/></Set>
  <Set name="KeyManagerPassword"><Property name="jetty.sslContext.keyManagerPassword" deprecated="jetty.keymanager.password" default="OBF:1u2u1wml1z7s1z7a1wnl1u2g"/></Set>
  <Set name="TrustStorePath">
    <Property name="jetty.sslContext.trustStoreAbsolutePath">
      <Default>
        <Property name="jetty.base" default="." />/<Property name="jetty.sslContext.trustStorePath" deprecated="jetty.truststore" default="etc/keystore"/>
      </Default>
    </Property>
  </Set>
  <Set name="TrustStorePassword"><Property name="jetty.sslContext.trustStorePassword" deprecated="jetty.truststore.password"/></Set>
  <Set name="TrustStoreType"><Property name="jetty.sslContext.trustStoreType"/></Set>
  <Set name="TrustStoreProvider"><Property name="jetty.sslContext.trustStoreProvider"/></Set>
  <Set name="EndpointIdentificationAlgorithm"><Property name="jetty.sslContext.endpointIdentificationAlgorithm"/></Set>
  <Set name="NeedClientAuth"><Property name="jetty.sslContext.needClientAuth" deprecated="jetty.ssl.needClientAuth" default="false"/></Set>
  <Set name="WantClientAuth"><Property name="jetty.sslContext.wantClientAuth" deprecated="jetty.ssl.wantClientAuth" default="false"/></Set>
  <Set name="useCipherSuitesOrder"><Property name="jetty.sslContext.useCipherSuitesOrder" default="true"/></Set>
  <Set name="sslSessionCacheSize"><Property name="jetty.sslContext.sslSessionCacheSize" default="-1"/></Set>
  <Set name="sslSessionTimeout"><Property name="jetty.sslContext.sslSessionTimeout" default="-1"/></Set>
  <Set name="RenegotiationAllowed"><Property name="jetty.sslContext.renegotiationAllowed" default="true"/></Set>
  <Set name="RenegotiationLimit"><Property name="jetty.sslContext.renegotiationLimit" default="5"/></Set>
  <Set name="SniRequired"><Property name="jetty.sslContext.sniRequired" default="false"/></Set>
 
  <!-- Example of how to configure a PKIX Certificate Path revocation Checker
  <Call id="pkixPreferCrls" class="java.security.cert.PKIXRevocationChecker$Option" name="valueOf"><Arg>PREFER_CRLS</Arg></Call>
  <Call id="pkixSoftFail" class="java.security.cert.PKIXRevocationChecker$Option" name="valueOf"><Arg>SOFT_FAIL</Arg></Call>
  <Call id="pkixNoFallback" class="java.security.cert.PKIXRevocationChecker$Option" name="valueOf"><Arg>NO_FALLBACK</Arg></Call>
  <Call class="java.security.cert.CertPathBuilder" name="getInstance">
    <Arg>PKIX</Arg>
    <Call id="pkixRevocationChecker" name="getRevocationChecker">
      <Call name="setOptions">
        <Arg>
          <Call class="java.util.EnumSet" name="of">
            <Arg><Ref refid="pkixPreferCrls"/></Arg>
            <Arg><Ref refid="pkixSoftFail"/></Arg>
            <Arg><Ref refid="pkixNoFallback"/></Arg>
>>>>>>> 17891673
          </Call>
        </Call>
        <Set name="PkixCertPathChecker"><Ref refid="pkixRevocationChecker"/></Set>
        -->
      </New>
    </Arg>
  </Call>
</Configure><|MERGE_RESOLUTION|>--- conflicted
+++ resolved
@@ -5,12 +5,24 @@
     <Arg>
       <New id="sslContextFactory" class="org.eclipse.jetty.util.ssl.SslContextFactory$Server">
         <Set name="Provider" property="jetty.sslContext.provider" />
-        <Set name="KeyStorePath"><Property name="jetty.base" default="." />/<Property name="jetty.sslContext.keyStorePath" default="etc/keystore.p12" /></Set>
+        <Set name="KeyStorePath">
+          <Property name="jetty.sslContext.keyStoreAbsolutePath">
+            <Default>
+              <Property name="jetty.base" default="." />/<Property name="jetty.sslContext.keyStorePath" deprecated="jetty.keystore" default="etc/keystore"/>
+            </Default>
+          </Property>
+        </Set>
         <Set name="KeyStorePassword"><Property name="jetty.sslContext.keyStorePassword" /></Set>
         <Set name="KeyStoreType" property="jetty.sslContext.keyStoreType" />
         <Set name="KeyStoreProvider" property="jetty.sslContext.keyStoreProvider" />
         <Set name="KeyManagerPassword"><Property name="jetty.sslContext.keyManagerPassword" /></Set>
-        <Set name="TrustStorePath"><Property name="jetty.base" default="." />/<Property name="jetty.sslContext.trustStorePath" default="etc/keystore.p12" /></Set>
+        <Set name="TrustStorePath">
+          <Property name="jetty.sslContext.trustStoreAbsolutePath">
+            <Default>
+              <Property name="jetty.base" default="." />/<Property name="jetty.sslContext.trustStorePath" deprecated="jetty.truststore" default="etc/keystore"/>
+            </Default>
+          </Property>
+        </Set>
         <Set name="TrustStorePassword" property="jetty.sslContext.trustStorePassword" />
         <Set name="TrustStoreType" property="jetty.sslContext.trustStoreType" />
         <Set name="TrustStoreProvider" property="jetty.sslContext.trustStoreProvider" />
@@ -24,7 +36,6 @@
         <Set name="RenegotiationLimit" property="jetty.sslContext.renegotiationLimit" />
         <Set name="SniRequired" property="jetty.sslContext.sniRequired" />
 
-<<<<<<< HEAD
         <!-- Example of how to configure a PKIX Certificate Path revocation Checker
         <Call id="pkixPreferCrls" class="java.security.cert.PKIXRevocationChecker$Option" name="valueOf"><Arg>PREFER_CRLS</Arg></Call>
         <Call id="pkixSoftFail" class="java.security.cert.PKIXRevocationChecker$Option" name="valueOf"><Arg>SOFT_FAIL</Arg></Call>
@@ -41,59 +52,6 @@
                 </Call>
               </Arg>
             </Call>
-=======
-<!-- 
-  To configure Includes / Excludes for Cipher Suites or Protocols see tweak-ssl.xml example at 
-     https://www.eclipse.org/jetty/documentation/current/configuring-ssl.html#configuring-sslcontextfactory-cipherSuites
--->
-
-<Configure id="sslContextFactory" class="org.eclipse.jetty.util.ssl.SslContextFactory$Server">
-  <Set name="Provider"><Property name="jetty.sslContext.provider"/></Set>
-  <Set name="KeyStorePath">
-    <Property name="jetty.sslContext.keyStoreAbsolutePath">
-      <Default>
-        <Property name="jetty.base" default="." />/<Property name="jetty.sslContext.keyStorePath" deprecated="jetty.keystore" default="etc/keystore"/>
-      </Default>
-    </Property>
-  </Set>
-  <Set name="KeyStorePassword"><Property name="jetty.sslContext.keyStorePassword" deprecated="jetty.keystore.password" default="OBF:1vny1zlo1x8e1vnw1vn61x8g1zlu1vn4"/></Set>
-  <Set name="KeyStoreType"><Property name="jetty.sslContext.keyStoreType" default="JKS"/></Set>
-  <Set name="KeyStoreProvider"><Property name="jetty.sslContext.keyStoreProvider"/></Set>
-  <Set name="KeyManagerPassword"><Property name="jetty.sslContext.keyManagerPassword" deprecated="jetty.keymanager.password" default="OBF:1u2u1wml1z7s1z7a1wnl1u2g"/></Set>
-  <Set name="TrustStorePath">
-    <Property name="jetty.sslContext.trustStoreAbsolutePath">
-      <Default>
-        <Property name="jetty.base" default="." />/<Property name="jetty.sslContext.trustStorePath" deprecated="jetty.truststore" default="etc/keystore"/>
-      </Default>
-    </Property>
-  </Set>
-  <Set name="TrustStorePassword"><Property name="jetty.sslContext.trustStorePassword" deprecated="jetty.truststore.password"/></Set>
-  <Set name="TrustStoreType"><Property name="jetty.sslContext.trustStoreType"/></Set>
-  <Set name="TrustStoreProvider"><Property name="jetty.sslContext.trustStoreProvider"/></Set>
-  <Set name="EndpointIdentificationAlgorithm"><Property name="jetty.sslContext.endpointIdentificationAlgorithm"/></Set>
-  <Set name="NeedClientAuth"><Property name="jetty.sslContext.needClientAuth" deprecated="jetty.ssl.needClientAuth" default="false"/></Set>
-  <Set name="WantClientAuth"><Property name="jetty.sslContext.wantClientAuth" deprecated="jetty.ssl.wantClientAuth" default="false"/></Set>
-  <Set name="useCipherSuitesOrder"><Property name="jetty.sslContext.useCipherSuitesOrder" default="true"/></Set>
-  <Set name="sslSessionCacheSize"><Property name="jetty.sslContext.sslSessionCacheSize" default="-1"/></Set>
-  <Set name="sslSessionTimeout"><Property name="jetty.sslContext.sslSessionTimeout" default="-1"/></Set>
-  <Set name="RenegotiationAllowed"><Property name="jetty.sslContext.renegotiationAllowed" default="true"/></Set>
-  <Set name="RenegotiationLimit"><Property name="jetty.sslContext.renegotiationLimit" default="5"/></Set>
-  <Set name="SniRequired"><Property name="jetty.sslContext.sniRequired" default="false"/></Set>
- 
-  <!-- Example of how to configure a PKIX Certificate Path revocation Checker
-  <Call id="pkixPreferCrls" class="java.security.cert.PKIXRevocationChecker$Option" name="valueOf"><Arg>PREFER_CRLS</Arg></Call>
-  <Call id="pkixSoftFail" class="java.security.cert.PKIXRevocationChecker$Option" name="valueOf"><Arg>SOFT_FAIL</Arg></Call>
-  <Call id="pkixNoFallback" class="java.security.cert.PKIXRevocationChecker$Option" name="valueOf"><Arg>NO_FALLBACK</Arg></Call>
-  <Call class="java.security.cert.CertPathBuilder" name="getInstance">
-    <Arg>PKIX</Arg>
-    <Call id="pkixRevocationChecker" name="getRevocationChecker">
-      <Call name="setOptions">
-        <Arg>
-          <Call class="java.util.EnumSet" name="of">
-            <Arg><Ref refid="pkixPreferCrls"/></Arg>
-            <Arg><Ref refid="pkixSoftFail"/></Arg>
-            <Arg><Ref refid="pkixNoFallback"/></Arg>
->>>>>>> 17891673
           </Call>
         </Call>
         <Set name="PkixCertPathChecker"><Ref refid="pkixRevocationChecker"/></Set>
