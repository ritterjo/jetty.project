--- conflicted
+++ resolved
@@ -368,11 +368,7 @@
             }
             catch(Exception e)
             {
-<<<<<<< HEAD
-                LOG.warn("handle complete",e);
-=======
                 LOG.warn("complete failed",e);
->>>>>>> 8cb10010
             }
             finally
             {
