//
// ========================================================================
// Copyright (c) 1995-2021 Mort Bay Consulting Pty Ltd and others.
//
// This program and the accompanying materials are made available under the
// terms of the Eclipse Public License v. 2.0 which is available at
// https://www.eclipse.org/legal/epl-2.0, or the Apache License, Version 2.0
// which is available at https://www.apache.org/licenses/LICENSE-2.0.
//
// SPDX-License-Identifier: EPL-2.0 OR Apache-2.0
// ========================================================================
//

package org.eclipse.jetty.server;

import java.io.BufferedReader;
import java.io.ByteArrayOutputStream;
import java.io.File;
import java.io.IOException;
import java.io.InputStream;
import java.io.InputStreamReader;
import java.io.UnsupportedEncodingException;
import java.net.InetAddress;
import java.net.InetSocketAddress;
import java.net.UnknownHostException;
import java.nio.charset.Charset;
import java.nio.charset.StandardCharsets;
import java.nio.charset.UnsupportedCharsetException;
import java.security.Principal;
import java.util.ArrayList;
import java.util.Collection;
import java.util.Collections;
import java.util.EnumSet;
import java.util.Enumeration;
import java.util.EventListener;
import java.util.HashMap;
import java.util.List;
import java.util.Locale;
import java.util.Map;
import java.util.Objects;
import java.util.stream.Collectors;
import javax.servlet.AsyncContext;
import javax.servlet.AsyncListener;
import javax.servlet.DispatcherType;
import javax.servlet.MultipartConfigElement;
import javax.servlet.RequestDispatcher;
import javax.servlet.ServletContext;
import javax.servlet.ServletException;
import javax.servlet.ServletInputStream;
import javax.servlet.ServletOutputStream;
import javax.servlet.ServletRequest;
import javax.servlet.ServletRequestAttributeEvent;
import javax.servlet.ServletRequestAttributeListener;
import javax.servlet.ServletRequestWrapper;
import javax.servlet.ServletResponse;
import javax.servlet.http.Cookie;
import javax.servlet.http.HttpServletMapping;
import javax.servlet.http.HttpServletRequest;
import javax.servlet.http.HttpServletRequestWrapper;
import javax.servlet.http.HttpServletResponse;
import javax.servlet.http.HttpSession;
import javax.servlet.http.HttpUpgradeHandler;
import javax.servlet.http.Part;
import javax.servlet.http.PushBuilder;
import javax.servlet.http.WebConnection;

import org.eclipse.jetty.http.BadMessageException;
import org.eclipse.jetty.http.ComplianceViolation;
import org.eclipse.jetty.http.HostPortHttpField;
import org.eclipse.jetty.http.HttpCompliance;
import org.eclipse.jetty.http.HttpCookie;
import org.eclipse.jetty.http.HttpCookie.SetCookieHttpField;
import org.eclipse.jetty.http.HttpField;
import org.eclipse.jetty.http.HttpFields;
import org.eclipse.jetty.http.HttpHeader;
import org.eclipse.jetty.http.HttpHeaderValue;
import org.eclipse.jetty.http.HttpMethod;
import org.eclipse.jetty.http.HttpScheme;
import org.eclipse.jetty.http.HttpStatus;
import org.eclipse.jetty.http.HttpURI;
import org.eclipse.jetty.http.HttpVersion;
import org.eclipse.jetty.http.MetaData;
import org.eclipse.jetty.http.MimeTypes;
import org.eclipse.jetty.http.UriCompliance;
import org.eclipse.jetty.io.Connection;
import org.eclipse.jetty.io.RuntimeIOException;
import org.eclipse.jetty.server.handler.ContextHandler;
import org.eclipse.jetty.server.handler.ContextHandler.Context;
import org.eclipse.jetty.server.session.Session;
import org.eclipse.jetty.server.session.SessionHandler;
import org.eclipse.jetty.util.Attributes;
import org.eclipse.jetty.util.AttributesMap;
import org.eclipse.jetty.util.HostPort;
import org.eclipse.jetty.util.IO;
import org.eclipse.jetty.util.MultiMap;
import org.eclipse.jetty.util.StringUtil;
import org.eclipse.jetty.util.URIUtil;
import org.eclipse.jetty.util.UrlEncoded;
import org.slf4j.Logger;
import org.slf4j.LoggerFactory;

/**
 * Jetty Request.
 * <p>
 * Implements {@link javax.servlet.http.HttpServletRequest} from the <code>javax.servlet.http</code> package.
 * </p>
 * <p>
 * The standard interface of mostly getters, is extended with setters so that the request is mutable by the handlers that it is passed to. This allows the
 * request object to be as lightweight as possible and not actually implement any significant behavior. For example
 * <ul>
 *
 * <li>the {@link Request#getContextPath()} method will return null, until the request has been passed to a {@link ContextHandler} which matches the
 * {@link Request#getPathInfo()} with a context path and calls {@link Request#setContext(Context,String)} as a result.  For
 * some dispatch types (ie include and named dispatch) the context path may not reflect the {@link ServletContext} set
 * by {@link Request#setContext(Context, String)}.</li>
 *
 * <li>the HTTP session methods will all return null sessions until such time as a request has been passed to a
 * {@link org.eclipse.jetty.server.session.SessionHandler} which checks for session cookies and enables the ability to create new sessions.</li>
 *
 * <li>The {@link Request#getServletPath()} method will return "" until the request has been passed to a <code>org.eclipse.jetty.servlet.ServletHandler</code>
 * and the pathInfo matched against the servlet URL patterns and {@link Request#setServletPathMapping(ServletPathMapping)} called as a result.</li>
 * </ul>
 *
 * <p>
 * A request instance is created for each connection accepted by the server and recycled for each HTTP request received via that connection.
 * An effort is made to avoid reparsing headers and cookies that are likely to be the same for requests from the same connection.
 * </p>
 * <p>
 * Request instances are recycled, which combined with badly written asynchronous applications can result in calls on requests that have been reset.
 * The code is written in a style to avoid NPE and ISE when such calls are made, as this has often proved generate exceptions that distraction
 * from debugging such bad asynchronous applications.  Instead, request methods attempt to not fail when called in an illegal state, so that hopefully
 * the bad application will proceed to a major state event (eg calling AsyncContext.onComplete) which has better asynchronous guards, true atomic state
 * and better failure behaviour that will assist in debugging.
 * </p>
 * <p>
 * The form content that a request can process is limited to protect from Denial of Service attacks. The size in bytes is limited by
 * {@link ContextHandler#getMaxFormContentSize()} or if there is no context then the "org.eclipse.jetty.server.Request.maxFormContentSize" {@link Server}
 * attribute. The number of parameters keys is limited by {@link ContextHandler#getMaxFormKeys()} or if there is no context then the
 * "org.eclipse.jetty.server.Request.maxFormKeys" {@link Server} attribute.
 * </p>
 * <p>If IOExceptions or timeouts occur while reading form parameters, these are thrown as unchecked Exceptions: ether {@link RuntimeIOException},
 * {@link BadMessageException} or {@link RuntimeException} as appropriate.</p>
 */
public class Request implements HttpServletRequest
{
    public static final String __MULTIPART_CONFIG_ELEMENT = "org.eclipse.jetty.multipartConfig";

    private static final Logger LOG = LoggerFactory.getLogger(Request.class);
    private static final Collection<Locale> __defaultLocale = Collections.singleton(Locale.getDefault());
    private static final int INPUT_NONE = 0;
    private static final int INPUT_STREAM = 1;
    private static final int INPUT_READER = 2;

    private static final MultiMap<String> NO_PARAMS = new MultiMap<>();
    private static final MultiMap<String> BAD_PARAMS = new MultiMap<>();

    /**
     * Compare inputParameters to NO_PARAMS by Reference
     *
     * @param inputParameters The parameters to compare to NO_PARAMS
     * @return True if the inputParameters reference is equal to NO_PARAMS otherwise False
     */
    private static boolean isNoParams(MultiMap<String> inputParameters)
    {
        @SuppressWarnings("ReferenceEquality")
        boolean isNoParams = (inputParameters == NO_PARAMS);
        return isNoParams;
    }

    /**
     * Obtain the base {@link Request} instance of a {@link ServletRequest}, by
     * coercion, unwrapping or special attribute.
     *
     * @param request The request
     * @return the base {@link Request} instance of a {@link ServletRequest}.
     */
    public static Request getBaseRequest(ServletRequest request)
    {
        if (request instanceof Request)
            return (Request)request;

        Object channel = request.getAttribute(HttpChannel.class.getName());
        if (channel instanceof HttpChannel)
            return ((HttpChannel)channel).getRequest();

        while (request instanceof ServletRequestWrapper)
        {
            request = ((ServletRequestWrapper)request).getRequest();
        }

        if (request instanceof Request)
            return (Request)request;

        return null;
    }

    private final HttpChannel _channel;
    private final List<ServletRequestAttributeListener> _requestAttributeListeners = new ArrayList<>();
    private final HttpInput _input;
    private MetaData.Request _metaData;
    private HttpFields _httpFields;
    private HttpFields _trailers;
    private HttpURI _uri;
    private String _method;
    private String _pathInContext;
    private ServletPathMapping _servletPathMapping;
    private Object _asyncNotSupportedSource = null;
    private boolean _secure;
    private boolean _newContext;
    private boolean _cookiesExtracted = false;
    private boolean _handled = false;
    private boolean _contentParamsExtracted;
    private boolean _requestedSessionIdFromCookie = false;
    private Attributes _attributes;
    private Authentication _authentication;
    private String _contentType;
    private String _characterEncoding;
    private ContextHandler.Context _context;
    private ContextHandler.Context _errorContext;
    private Cookies _cookies;
    private DispatcherType _dispatcherType;
    private int _inputState = INPUT_NONE;
    private BufferedReader _reader;
    private String _readerEncoding;
    private MultiMap<String> _queryParameters;
    private MultiMap<String> _contentParameters;
    private MultiMap<String> _parameters;
    private Charset _queryEncoding;
    private InetSocketAddress _remote;
    private String _requestedSessionId;
    private UserIdentity.Scope _scope;
    private HttpSession _session;
    private SessionHandler _sessionHandler;
    private long _timeStamp;
    private MultiPartFormInputStream _multiParts; //if the request is a multi-part mime
    private AsyncContextState _async;
    private List<Session> _sessions; //list of sessions used during lifetime of request

    public Request(HttpChannel channel, HttpInput input)
    {
        _channel = channel;
        _input = input;
    }

    public HttpFields getHttpFields()
    {
        return _httpFields;
    }

    public void setHttpFields(HttpFields fields)
    {
        _httpFields = fields.asImmutable();
    }

    @Override
    public Map<String, String> getTrailerFields()
    {
        HttpFields trailersFields = getTrailerHttpFields();
        if (trailersFields == null)
            return Collections.emptyMap();
        Map<String, String> trailers = new HashMap<>();
        for (HttpField field : trailersFields)
        {
            String key = field.getName().toLowerCase();
            String value = trailers.get(key);
            trailers.put(key, value == null ? field.getValue() : value + "," + field.getValue());
        }
        return trailers;
    }

    public void setTrailerHttpFields(HttpFields trailers)
    {
        _trailers = trailers == null ? null : trailers.asImmutable();
    }

    public HttpFields getTrailerHttpFields()
    {
        return _trailers;
    }

    public HttpInput getHttpInput()
    {
        return _input;
    }

    public boolean isPush()
    {
        return Boolean.TRUE.equals(getAttribute("org.eclipse.jetty.pushed"));
    }

    public boolean isPushSupported()
    {
        return !isPush() && getHttpChannel().getHttpTransport().isPushSupported();
    }

    private static final EnumSet<HttpHeader> NOT_PUSHED_HEADERS = EnumSet.of(
        HttpHeader.IF_MATCH,
        HttpHeader.IF_RANGE,
        HttpHeader.IF_UNMODIFIED_SINCE,
        HttpHeader.RANGE,
        HttpHeader.EXPECT,
        HttpHeader.REFERER,
        HttpHeader.COOKIE,
        HttpHeader.AUTHORIZATION,
        HttpHeader.IF_NONE_MATCH,
        HttpHeader.IF_MODIFIED_SINCE
    );

    @Override
    public PushBuilder newPushBuilder()
    {
        if (!isPushSupported())
            return null;

        HttpFields.Mutable fields = HttpFields.build(getHttpFields(), NOT_PUSHED_HEADERS);

        HttpField authField = getHttpFields().getField(HttpHeader.AUTHORIZATION);
        //TODO check what to do for digest etc etc
        if (authField != null && getUserPrincipal() != null && authField.getValue().startsWith("Basic"))
            fields.add(authField);

        String id;
        try
        {
            HttpSession session = getSession();
            if (session != null)
            {
                session.getLastAccessedTime(); // checks if session is valid
                id = session.getId();
            }
            else
                id = getRequestedSessionId();
        }
        catch (IllegalStateException e)
        {
            id = getRequestedSessionId();
        }

        Map<String, String> cookies = new HashMap<>();
        Cookie[] existingCookies = getCookies();
        if (existingCookies != null)
        {
            for (Cookie c: getCookies())
            {
                cookies.put(c.getName(), c.getValue());
            }
        }

        //Any Set-Cookies that were set on the response must be set as Cookies on the
        //PushBuilder, unless the max-age of the cookie is <= 0
        HttpFields responseFields = getResponse().getHttpFields();
        for (HttpField field : responseFields)
        {
            HttpHeader header = field.getHeader();
            if (header == HttpHeader.SET_COOKIE)
            {
                HttpCookie cookie = ((SetCookieHttpField)field).getHttpCookie();
                if (cookie.getMaxAge() > 0)
                    cookies.put(cookie.getName(), cookie.getValue());
                else
                    cookies.remove(cookie.getName());
            }
        }

        if (!cookies.isEmpty())
        {
            StringBuilder buff = new StringBuilder();
            for (Map.Entry<String, String> entry : cookies.entrySet())
            {
                if (buff.length() > 0)
                    buff.append("; ");
                buff.append(entry.getKey()).append('=').append(entry.getValue());
            }
            fields.add(new HttpField(HttpHeader.COOKIE, buff.toString()));
        }

        PushBuilder builder = new PushBuilderImpl(this, fields, getMethod(), getQueryString(), id);
        builder.addHeader("referer", getRequestURL().toString());

        return builder;
    }

    public void addEventListener(final EventListener listener)
    {
        if (listener instanceof ServletRequestAttributeListener)
            _requestAttributeListeners.add((ServletRequestAttributeListener)listener);
        if (listener instanceof AsyncListener)
            throw new IllegalArgumentException(listener.getClass().toString());
    }

    /**
     * Remember a session that this request has just entered.
     *
     * @param s the session
     */
    public void enterSession(HttpSession s)
    {
        if (!(s instanceof Session))
            return;

        if (_sessions == null)
            _sessions = new ArrayList<>();
        if (LOG.isDebugEnabled())
            LOG.debug("Request {} entering session={}", this, s);
        _sessions.add((Session)s);
    }

    /**
     * Complete this request's access to a session.
     *
     * @param session the session
     */
    private void leaveSession(Session session)
    {
        if (LOG.isDebugEnabled())
            LOG.debug("Request {} leaving session {}", this, session);
        session.getSessionHandler().complete(session);
    }

    /**
     * A response is being committed for a session,
     * potentially write the session out before the
     * client receives the response.
     * @param session the session
     */
    private void commitSession(Session session)
    {
        if (LOG.isDebugEnabled())
            LOG.debug("Response {} committing for session {}", this, session);
        session.getSessionHandler().commit(session);
    }

    private MultiMap<String> getParameters()
    {
        if (!_contentParamsExtracted)
        {
            // content parameters need boolean protection as they can only be read
            // once, but may be reset to null by a reset
            _contentParamsExtracted = true;

            // Extract content parameters; these cannot be replaced by a forward()
            // once extracted and may have already been extracted by getParts() or
            // by a processing happening after a form-based authentication.
            if (_contentParameters == null)
            {
                try
                {
                    extractContentParameters();
                }
                catch (IllegalStateException | IllegalArgumentException e)
                {
                    throw new BadMessageException("Unable to parse form content", e);
                }
            }
        }

        // Extract query string parameters; these may be replaced by a forward()
        // and may have already been extracted by mergeQueryParameters().
        if (_queryParameters == null)
            extractQueryParameters();

        // Do parameters need to be combined?
        if (isNoParams(_queryParameters) || _queryParameters.size() == 0)
            _parameters = _contentParameters;
        else if (isNoParams(_contentParameters) || _contentParameters.size() == 0)
            _parameters = _queryParameters;
        else if (_parameters == null)
        {
            _parameters = new MultiMap<>();
            _parameters.addAllValues(_queryParameters);
            _parameters.addAllValues(_contentParameters);
        }

        // protect against calls to recycled requests (which is illegal, but
        // this gives better failures
        MultiMap<String> parameters = _parameters;
        return parameters == null ? NO_PARAMS : parameters;
    }

    private void extractQueryParameters()
    {
        if (_uri == null || StringUtil.isEmpty(_uri.getQuery()))
            _queryParameters = NO_PARAMS;
        else
        {
            try
            {
                _queryParameters = new MultiMap<>();
                UrlEncoded.decodeTo(_uri.getQuery(), _queryParameters, _queryEncoding);
            }
            catch (IllegalStateException | IllegalArgumentException e)
            {
                _queryParameters = BAD_PARAMS;
                throw new BadMessageException("Unable to parse URI query", e);
            }
        }
    }

    private boolean isContentEncodingSupported()
    {
        String contentEncoding = getHttpFields().get(HttpHeader.CONTENT_ENCODING);
        if (contentEncoding == null)
            return true;
        return HttpHeaderValue.IDENTITY.is(contentEncoding);
    }

    private void extractContentParameters()
    {
        String contentType = getContentType();
        if (contentType == null || contentType.isEmpty())
            _contentParameters = NO_PARAMS;
        else
        {
            _contentParameters = new MultiMap<>();
            int contentLength = getContentLength();
            if (contentLength != 0 && _inputState == INPUT_NONE)
            {
                String baseType = HttpField.valueParameters(contentType, null);
                if (MimeTypes.Type.FORM_ENCODED.is(baseType) &&
                    _channel.getHttpConfiguration().isFormEncodedMethod(getMethod()))
                {
                    if (_metaData != null && !isContentEncodingSupported())
                    {
                        throw new BadMessageException(HttpStatus.UNSUPPORTED_MEDIA_TYPE_415, "Unsupported Content-Encoding");
                    }

                    extractFormParameters(_contentParameters);
                }
                else if (MimeTypes.Type.MULTIPART_FORM_DATA.is(baseType) &&
                    getAttribute(__MULTIPART_CONFIG_ELEMENT) != null &&
                    _multiParts == null)
                {
                    try
                    {
                        if (_metaData != null && !isContentEncodingSupported())
                        {
                            throw new BadMessageException(HttpStatus.UNSUPPORTED_MEDIA_TYPE_415, "Unsupported Content-Encoding");
                        }
                        getParts(_contentParameters);
                    }
                    catch (IOException e)
                    {
                        String msg = "Unable to extract content parameters";
                        if (LOG.isDebugEnabled())
                            LOG.debug(msg, e);
                        throw new RuntimeIOException(msg, e);
                    }
                }
            }
        }
    }

    public void extractFormParameters(MultiMap<String> params)
    {
        try
        {
            int maxFormContentSize = ContextHandler.DEFAULT_MAX_FORM_CONTENT_SIZE;
            int maxFormKeys = ContextHandler.DEFAULT_MAX_FORM_KEYS;

            if (_context != null)
            {
                ContextHandler contextHandler = _context.getContextHandler();
                maxFormContentSize = contextHandler.getMaxFormContentSize();
                maxFormKeys = contextHandler.getMaxFormKeys();
            }
            else
            {
                maxFormContentSize = lookupServerAttribute(ContextHandler.MAX_FORM_CONTENT_SIZE_KEY, maxFormContentSize);
                maxFormKeys = lookupServerAttribute(ContextHandler.MAX_FORM_KEYS_KEY, maxFormKeys);
            }

            int contentLength = getContentLength();
            if (maxFormContentSize >= 0 && contentLength > maxFormContentSize)
                throw new IllegalStateException("Form is larger than max length " + maxFormContentSize);

            InputStream in = getInputStream();
            if (_input.isAsync())
                throw new IllegalStateException("Cannot extract parameters with async IO");

            UrlEncoded.decodeTo(in, params, getCharacterEncoding(), maxFormContentSize, maxFormKeys);
        }
        catch (IOException e)
        {
            String msg = "Unable to extract form parameters";
            if (LOG.isDebugEnabled())
                LOG.debug(msg, e);
            throw new RuntimeIOException(msg, e);
        }
    }

    private int lookupServerAttribute(String key, int dftValue)
    {
        Object attribute = _channel.getServer().getAttribute(key);
        if (attribute instanceof Number)
            return ((Number)attribute).intValue();
        else if (attribute instanceof String)
            return Integer.parseInt((String)attribute);
        return dftValue;
    }

    @Override
    public AsyncContext getAsyncContext()
    {
        HttpChannelState state = getHttpChannelState();
        if (_async == null || !state.isAsyncStarted())
            throw new IllegalStateException(state.getStatusString());

        return _async;
    }

    public HttpChannelState getHttpChannelState()
    {
        return _channel.getState();
    }

    public ComplianceViolation.Listener getComplianceViolationListener()
    {
        if (_channel instanceof ComplianceViolation.Listener)
        {
            return (ComplianceViolation.Listener)_channel;
        }

        ComplianceViolation.Listener listener = _channel.getConnector().getBean(ComplianceViolation.Listener.class);
        if (listener == null)
        {
            listener = _channel.getServer().getBean(ComplianceViolation.Listener.class);
        }
        return listener;
    }

    /**
     * Get Request Attribute.
     * <p>
     * Also supports jetty specific attributes to gain access to Jetty APIs:
     * <dl>
     * <dt>org.eclipse.jetty.server.Server</dt><dd>The Jetty Server instance</dd>
     * <dt>org.eclipse.jetty.server.HttpChannel</dt><dd>The HttpChannel for this request</dd>
     * <dt>org.eclipse.jetty.server.HttpConnection</dt><dd>The HttpConnection or null if another transport is used</dd>
     * </dl>
     * While these attributes may look like security problems, they are exposing nothing that is not already
     * available via reflection from a Request instance.
     *
     * @see javax.servlet.ServletRequest#getAttribute(java.lang.String)
     */
    @Override
    public Object getAttribute(String name)
    {
        if (name.startsWith("org.eclipse.jetty"))
        {
            if (Server.class.getName().equals(name))
                return _channel.getServer();
            if (HttpChannel.class.getName().equals(name))
                return _channel;
            if (HttpConnection.class.getName().equals(name) &&
                _channel.getHttpTransport() instanceof HttpConnection)
                return _channel.getHttpTransport();
        }
        return (_attributes == null) ? null : _attributes.getAttribute(name);
    }

    @Override
    public Enumeration<String> getAttributeNames()
    {
        if (_attributes == null)
            return Collections.enumeration(Collections.emptyList());

        return AttributesMap.getAttributeNamesCopy(_attributes);
    }

    public Attributes getAttributes()
    {
        if (_attributes == null)
            _attributes = new ServletAttributes();
        return _attributes;
    }

    /**
     * Get the authentication.
     *
     * @return the authentication
     */
    public Authentication getAuthentication()
    {
        return _authentication;
    }

    @Override
    public String getAuthType()
    {
        if (_authentication instanceof Authentication.Deferred)
            setAuthentication(((Authentication.Deferred)_authentication).authenticate(this));

        if (_authentication instanceof Authentication.User)
            return ((Authentication.User)_authentication).getAuthMethod();
        return null;
    }

    @Override
    public String getCharacterEncoding()
    {
        if (_characterEncoding == null)
        {
            if (_context != null)
                _characterEncoding = _context.getRequestCharacterEncoding();

            if (_characterEncoding == null)
            {
                String contentType = getContentType();
                if (contentType != null)
                {
                    MimeTypes.Type mime = MimeTypes.CACHE.get(contentType);
                    String charset = (mime == null || mime.getCharset() == null) ? MimeTypes.getCharsetFromContentType(contentType) : mime.getCharset().toString();
                    if (charset != null)
                        _characterEncoding = charset;
                }
            }
        }
        return _characterEncoding;
    }

    /**
     * @return Returns the connection.
     */
    public HttpChannel getHttpChannel()
    {
        return _channel;
    }

    @Override
    public int getContentLength()
    {
        long contentLength = getContentLengthLong();
        if (contentLength > Integer.MAX_VALUE)
            // Per ServletRequest#getContentLength() javadoc this must return -1 for values exceeding Integer.MAX_VALUE
            return -1;
        return (int)contentLength;
    }

    @Override
    public long getContentLengthLong()
    {
        // Even thought the metadata might know the real content length,
        // we always look at the headers because the length may be changed by interceptors.
        if (_httpFields == null)
            return -1;

        return _httpFields.getLongField(HttpHeader.CONTENT_LENGTH);
    }

    public long getContentRead()
    {
        return _input.getContentReceived();
    }

    @Override
    public String getContentType()
    {
        if (_contentType == null)
        {
            MetaData.Request metadata = _metaData;
            _contentType = metadata == null ? null : metadata.getFields().get(HttpHeader.CONTENT_TYPE);
        }
        return _contentType;
    }

    /**
     * @return The current {@link Context context} used for this request, or <code>null</code> if {@link #setContext} has not yet been called.
     */
    public Context getContext()
    {
        return _context;
    }

    /**
     * @return The current {@link Context context} used for this error handling for this request.  If the request is asynchronous,
     * then it is the context that called async. Otherwise it is the last non-null context passed to #setContext
     */
    public Context getErrorContext()
    {
        if (isAsyncStarted())
        {
            ContextHandler handler = _channel.getState().getContextHandler();
            if (handler != null)
                return handler.getServletContext();
        }

        return _errorContext;
    }

    @Override
    public String getContextPath()
    {
        // The context path returned is normally for the current context.  Except during a cross context
        // INCLUDE dispatch, in which case this method returns the context path of the source context,
        // which we recover from the IncludeAttributes wrapper.
        Context context;
        if (_dispatcherType == DispatcherType.INCLUDE)
        {
            Dispatcher.IncludeAttributes include = Attributes.unwrap(_attributes, Dispatcher.IncludeAttributes.class);
            context = (include == null) ? _context : include.getSourceContext();
        }
        else
        {
            context = _context;
        }

        if (context == null)
            return null;

        return context.getContextHandler().getRequestContextPath();
    }

    /** Get the path in the context.
     *
     * The path relative to the context path, analogous to {@link #getServletPath()} + {@link #getPathInfo()}.
     * If no context is set, then the path in context is the full path.
     * @return The decoded part of the {@link #getRequestURI()} path after any {@link #getContextPath()}
     *         up to any {@link #getQueryString()}, excluding path parameters.
     * @see #setContext(Context, String)
     */
    public String getPathInContext()
    {
        return _pathInContext;
    }

    @Override
    public Cookie[] getCookies()
    {
        MetaData.Request metadata = _metaData;
        if (metadata == null || _cookiesExtracted)
        {
            if (_cookies == null || _cookies.getCookies().length == 0)
                return null;

            return _cookies.getCookies();
        }

        _cookiesExtracted = true;

        for (HttpField field : metadata.getFields())
        {
            if (field.getHeader() == HttpHeader.COOKIE)
            {
                if (_cookies == null)
                    _cookies = new Cookies(getHttpChannel().getHttpConfiguration().getRequestCookieCompliance(), getComplianceViolationListener());
                _cookies.addCookieField(field.getValue());
            }
        }

        //Javadoc for Request.getCookies() stipulates null for no cookies
        if (_cookies == null || _cookies.getCookies().length == 0)
            return null;

        return _cookies.getCookies();
    }

    @Override
    public long getDateHeader(String name)
    {
        HttpFields fields = _httpFields;
        return fields == null ? -1 : fields.getDateField(name);
    }

    @Override
    public DispatcherType getDispatcherType()
    {
        return _dispatcherType;
    }

    @Override
    public String getHeader(String name)
    {
        HttpFields fields = _httpFields;
        return fields == null ? null : fields.get(name);
    }

    @Override
    public Enumeration<String> getHeaderNames()
    {
        HttpFields fields = _httpFields;
        return fields == null ? Collections.emptyEnumeration() : fields.getFieldNames();
    }

    @Override
    public Enumeration<String> getHeaders(String name)
    {
        HttpFields fields = _httpFields;
        if (fields == null)
            return Collections.emptyEnumeration();
        Enumeration<String> e = fields.getValues(name);
        if (e == null)
            return Collections.enumeration(Collections.emptyList());
        return e;
    }

    /**
     * @return Returns the inputState.
     */
    public int getInputState()
    {
        return _inputState;
    }

    @Override
    public ServletInputStream getInputStream() throws IOException
    {
        if (_inputState != INPUT_NONE && _inputState != INPUT_STREAM)
            throw new IllegalStateException("READER");
        _inputState = INPUT_STREAM;

        if (_channel.isExpecting100Continue())
            _channel.continue100(_input.available());

        return _input;
    }

    @Override
    public int getIntHeader(String name)
    {
        HttpFields fields = _httpFields;
        return fields == null ? -1 : (int)fields.getLongField(name);
    }

    @Override
    public Locale getLocale()
    {
        HttpFields fields = _httpFields;
        if (fields == null)
            return Locale.getDefault();

        List<String> acceptable = fields.getQualityCSV(HttpHeader.ACCEPT_LANGUAGE);

        // handle no locale
        if (acceptable.isEmpty())
            return Locale.getDefault();

        String language = acceptable.get(0);
        language = HttpField.stripParameters(language);
        String country = "";
        int dash = language.indexOf('-');
        if (dash > -1)
        {
            country = language.substring(dash + 1).trim();
            language = language.substring(0, dash).trim();
        }
        return new Locale(language, country);
    }

    @Override
    public Enumeration<Locale> getLocales()
    {
        HttpFields fields = _httpFields;
        if (fields == null)
            return Collections.enumeration(__defaultLocale);

        List<String> acceptable = fields.getQualityCSV(HttpHeader.ACCEPT_LANGUAGE);

        // handle no locale
        if (acceptable.isEmpty())
            return Collections.enumeration(__defaultLocale);

        List<Locale> locales = acceptable.stream().map(language ->
        {
            language = HttpField.stripParameters(language);
            String country = "";
            int dash = language.indexOf('-');
            if (dash > -1)
            {
                country = language.substring(dash + 1).trim();
                language = language.substring(0, dash).trim();
            }
            return new Locale(language, country);
        }).collect(Collectors.toList());

        return Collections.enumeration(locales);
    }

    @Override
    public String getLocalAddr()
    {
        if (_channel == null)
        {
            try
            {
                String name = InetAddress.getLocalHost().getHostAddress();
                if (StringUtil.ALL_INTERFACES.equals(name))
                    return null;
                return HostPort.normalizeHost(name);
            }
            catch (UnknownHostException e)
            {
                LOG.trace("IGNORED", e);
                return null;
            }
        }

        InetSocketAddress local = _channel.getLocalAddress();
        if (local == null)
            return "";
        InetAddress address = local.getAddress();
        String result = address == null
            ? local.getHostString()
            : address.getHostAddress();
        return HostPort.normalizeHost(result);
    }

    @Override
    public String getLocalName()
    {
        if (_channel != null)
        {
            InetSocketAddress local = _channel.getLocalAddress();
            if (local != null)
                return HostPort.normalizeHost(local.getHostString());
        }

        try
        {
            String name = InetAddress.getLocalHost().getHostName();
            if (StringUtil.ALL_INTERFACES.equals(name))
                return null;
            return HostPort.normalizeHost(name);
        }
        catch (UnknownHostException e)
        {
            LOG.trace("IGNORED", e);
        }
        return null;
    }

    @Override
    public int getLocalPort()
    {
        if (_channel == null)
            return 0;
        InetSocketAddress local = _channel.getLocalAddress();
        return local == null ? 0 : local.getPort();
    }

    @Override
    public String getMethod()
    {
        return _method;
    }

    @Override
    public String getParameter(String name)
    {
        return getParameters().getValue(name, 0);
    }

    @Override
    public Map<String, String[]> getParameterMap()
    {
        return Collections.unmodifiableMap(getParameters().toStringArrayMap());
    }

    @Override
    public Enumeration<String> getParameterNames()
    {
        return Collections.enumeration(getParameters().keySet());
    }

    @Override
    public String[] getParameterValues(String name)
    {
        List<String> vals = getParameters().getValues(name);
        if (vals == null)
            return null;
        return vals.toArray(new String[0]);
    }

    public MultiMap<String> getQueryParameters()
    {
        return _queryParameters;
    }

    public void setQueryParameters(MultiMap<String> queryParameters)
    {
        _queryParameters = queryParameters;
    }

    public void setContentParameters(MultiMap<String> contentParameters)
    {
        _contentParameters = contentParameters;
    }

    public void resetParameters()
    {
        _parameters = null;
    }

    @Override
    public String getPathInfo()
    {
        // The pathInfo returned is normally for the current servlet.  Except during an
        // INCLUDE dispatch, in which case this method returns the pathInfo of the source servlet,
        // which we recover from the IncludeAttributes wrapper.
        ServletPathMapping mapping = findServletPathMapping();
        return mapping == null ? _pathInContext : mapping.getPathInfo();
    }

    @Override
    public String getPathTranslated()
    {
        String pathInfo = getPathInfo();
        if (pathInfo == null || _context == null)
            return null;
        return _context.getRealPath(pathInfo);
    }

    @Override
    public String getProtocol()
    {
        MetaData.Request metadata = _metaData;
        if (metadata == null)
            return null;
        HttpVersion version = metadata.getHttpVersion();
        if (version == null)
            return null;
        return version.toString();
    }

    /*
     * @see javax.servlet.ServletRequest#getProtocol()
     */
    public HttpVersion getHttpVersion()
    {
        MetaData.Request metadata = _metaData;
        return metadata == null ? null : metadata.getHttpVersion();
    }

    public String getQueryEncoding()
    {
        return _queryEncoding == null ? null : _queryEncoding.name();
    }

    Charset getQueryCharset()
    {
        return _queryEncoding;
    }

    @Override
    public String getQueryString()
    {
        return _uri == null ? null : _uri.getQuery();
    }

    @Override
    public BufferedReader getReader() throws IOException
    {
        if (_inputState != INPUT_NONE && _inputState != INPUT_READER)
            throw new IllegalStateException("STREAMED");

        if (_inputState == INPUT_READER)
            return _reader;

        String encoding = getCharacterEncoding();
        if (encoding == null)
            encoding = StringUtil.__ISO_8859_1;

        if (_reader == null || !encoding.equalsIgnoreCase(_readerEncoding))
        {
            final ServletInputStream in = getInputStream();
            _readerEncoding = encoding;
            _reader = new BufferedReader(new InputStreamReader(in, encoding))
            {
                @Override
                public void close() throws IOException
                {
                    in.close();
                }
            };
        }
        _inputState = INPUT_READER;
        return _reader;
    }

    @Override
    @Deprecated(since = "Servlet API 2.1")
    public String getRealPath(String path)
    {
        if (_context == null)
            return null;
        return _context.getRealPath(path);
    }

    /**
     * Access the underlying Remote {@link InetSocketAddress} for this request.
     *
     * @return the remote {@link InetSocketAddress} for this request, or null if the request has no remote (see {@link ServletRequest#getRemoteAddr()} for
     * conditions that result in no remote address)
     */
    public InetSocketAddress getRemoteInetSocketAddress()
    {
        InetSocketAddress remote = _remote;
        if (remote == null)
            remote = _channel.getRemoteAddress();

        return remote;
    }

    @Override
    public String getRemoteAddr()
    {
        InetSocketAddress remote = _remote;
        if (remote == null)
            remote = _channel.getRemoteAddress();
        if (remote == null)
            return "";

        InetAddress address = remote.getAddress();
        String result = address == null
            ? remote.getHostString()
            : address.getHostAddress();
        // Add IPv6 brackets if necessary, to be consistent
        // with cases where _remote has been built from other
        // sources such as forward headers or PROXY protocol.
        return HostPort.normalizeHost(result);
    }

    @Override
    public String getRemoteHost()
    {
        InetSocketAddress remote = _remote;
        if (remote == null)
            remote = _channel.getRemoteAddress();
        if (remote == null)
            return "";
        // We want the URI host, so add IPv6 brackets if necessary.
        return HostPort.normalizeHost(remote.getHostString());
    }

    @Override
    public int getRemotePort()
    {
        InetSocketAddress remote = _remote;
        if (remote == null)
            remote = _channel.getRemoteAddress();
        return remote == null ? 0 : remote.getPort();
    }

    @Override
    public String getRemoteUser()
    {
        Principal p = getUserPrincipal();
        if (p == null)
            return null;
        return p.getName();
    }

    @Override
    public RequestDispatcher getRequestDispatcher(String path)
    {
        // path is encoded, potentially with query

        path = URIUtil.compactPath(path);

        if (path == null || _context == null)
            return null;

        // handle relative path
        if (!path.startsWith("/"))
        {
            String relTo = _pathInContext;
            int slash = relTo.lastIndexOf("/");
            if (slash > 1)
                relTo = relTo.substring(0, slash + 1);
            else
                relTo = "/";
            path = URIUtil.addPaths(relTo, path);
        }

        return _context.getRequestDispatcher(path);
    }

    @Override
    public String getRequestedSessionId()
    {
        return _requestedSessionId;
    }

    @Override
    public String getRequestURI()
    {
        return _uri == null ? null : _uri.getPath();
    }

    @Override
    public StringBuffer getRequestURL()
    {
        final StringBuffer url = new StringBuffer(128);
        URIUtil.appendSchemeHostPort(url, getScheme(), getServerName(), getServerPort());
        url.append(getRequestURI());
        return url;
    }

    public Response getResponse()
    {
        return _channel.getResponse();
    }

    /**
     * Reconstructs the URL the client used to make the request. The returned URL contains a protocol, server name, port number, and, but it does not include a
     * path.
     * <p>
     * Because this method returns a <code>StringBuffer</code>, not a string, you can modify the URL easily, for example, to append path and query parameters.
     *
     * This method is useful for creating redirect messages and for reporting errors.
     *
     * @return "scheme://host:port"
     */
    public StringBuilder getRootURL()
    {
        StringBuilder url = new StringBuilder(128);
        URIUtil.appendSchemeHostPort(url, getScheme(), getServerName(), getServerPort());
        return url;
    }

    @Override
    public String getScheme()
    {
        return _uri == null ? "http" : _uri.getScheme();
    }

    @Override
    public String getServerName()
    {
        return _uri == null ? findServerName() : _uri.getHost();
    }

    private String findServerName()
    {
        // Return host from connection
        String name = getLocalName();
        if (name != null)
            return HostPort.normalizeHost(name);

        // Return the local host
        try
        {
            return HostPort.normalizeHost(InetAddress.getLocalHost().getHostAddress());
        }
        catch (UnknownHostException e)
        {
            LOG.trace("IGNORED", e);
        }
        return null;
    }

    @Override
    public int getServerPort()
    {
        int port = _uri == null ? -1 : _uri.getPort();

        // If no port specified, return the default port for the scheme
        if (port <= 0)
            return HttpScheme.getDefaultPort(getScheme());

        // return a specific port
        return port;
    }

    private int findServerPort()
    {
        // Return host from connection
        if (_channel != null)
            return getLocalPort();

        return -1;
    }

    @Override
    public ServletContext getServletContext()
    {
        return _context;
    }

    public String getServletName()
    {
        if (_scope != null)
            return _scope.getName();
        return null;
    }

    @Override
    public String getServletPath()
    {
        // The servletPath returned is normally for the current servlet.  Except during an
        // INCLUDE dispatch, in which case this method returns the servletPath of the source servlet,
        // which we recover from the IncludeAttributes wrapper.
        ServletPathMapping mapping = findServletPathMapping();
        return mapping == null ? "" : mapping.getServletPath();
    }

    public ServletResponse getServletResponse()
    {
        return _channel.getResponse();
    }

    @Override
    public String changeSessionId()
    {
        HttpSession session = getSession(false);
        if (session == null)
            throw new IllegalStateException("No session");

        if (session instanceof Session)
        {
            Session s = ((Session)session);
            s.renewId(this);
            if (getRemoteUser() != null)
                s.setAttribute(Session.SESSION_CREATED_SECURE, Boolean.TRUE);
            if (s.isIdChanged() && _sessionHandler.isUsingCookies())
                _channel.getResponse().replaceCookie(_sessionHandler.getSessionCookie(s, getContextPath(), isSecure()));
        }

        return session.getId();
    }

    /**
     * Called when the request is fully finished being handled.
     * For every session in any context that the session has
     * accessed, ensure that the session is completed.
     */
    public void onCompleted()
    {
        if (_sessions != null)
        {
            for (Session s:_sessions)
                leaveSession(s);
        }

        //Clean up any tmp files created by MultiPartInputStream
        if (_multiParts != null)
        {
            try
            {
                _multiParts.deleteParts();
            }
            catch (Throwable e)
            {
                LOG.warn("Errors deleting multipart tmp files", e);
            }
        }
    }

    /**
     * Called when a response is about to be committed, ie sent
     * back to the client
     */
    public void onResponseCommit()
    {
        if (_sessions != null)
        {
            for (Session s:_sessions)
                commitSession(s);
        }
    }

    /**
     * Find a session that this request has already entered for the
     * given SessionHandler
     *
     * @param sessionHandler the SessionHandler (ie context) to check
     * @return the session for the passed session handler or null
     */
    public HttpSession getSession(SessionHandler sessionHandler)
    {
        if (_sessions == null || _sessions.size() == 0 || sessionHandler == null)
            return null;

        HttpSession session = null;

        for (HttpSession s:_sessions)
        {
            Session ss = (Session)s;
            if (sessionHandler == ss.getSessionHandler())
            {
                session = s;
                if (ss.isValid())
                    return session;
            }
        }
        return session;
    }

    @Override
    public HttpSession getSession()
    {
        return getSession(true);
    }

    @Override
    public HttpSession getSession(boolean create)
    {
        if (_session != null)
        {
            if (_sessionHandler != null && !_sessionHandler.isValid(_session))
                _session = null;
            else
                return _session;
        }

        if (!create)
            return null;

        if (getResponse().isCommitted())
            throw new IllegalStateException("Response is committed");

        if (_sessionHandler == null)
            throw new IllegalStateException("No SessionManager");

        _session = _sessionHandler.newHttpSession(this);
        if (_session == null)
            throw new IllegalStateException("Create session failed");
        
        HttpCookie cookie = _sessionHandler.getSessionCookie(_session, getContextPath(), isSecure());
        if (cookie != null)
            _channel.getResponse().replaceCookie(cookie);

        return _session;
    }

    /**
     * @return Returns the sessionManager.
     */
    public SessionHandler getSessionHandler()
    {
        return _sessionHandler;
    }

    /**
     * Get Request TimeStamp
     *
     * @return The time that the request was received.
     */
    public long getTimeStamp()
    {
        return _timeStamp;
    }

    public HttpURI getHttpURI()
    {
        return _uri;
    }

    public void setHttpURI(HttpURI uri)
    {
        if (_uri != null && !Objects.equals(_uri.getQuery(), uri.getQuery()) && _queryParameters != BAD_PARAMS)
            _parameters = _queryParameters = null;
        _uri = uri.asImmutable();
    }

    /**
     * @return Returns the original uri passed in metadata before customization/rewrite
     */
    public String getOriginalURI()
    {
        MetaData.Request metadata = _metaData;
        if (metadata == null)
            return null;
        HttpURI uri = metadata.getURI();
        if (uri == null)
            return null;
        return uri.isAbsolute() && metadata.getHttpVersion() == HttpVersion.HTTP_2
            ? uri.getPathQuery()
            : uri.toString();
    }

    public UserIdentity getUserIdentity()
    {
        if (_authentication instanceof Authentication.Deferred)
            setAuthentication(((Authentication.Deferred)_authentication).authenticate(this));

        if (_authentication instanceof Authentication.User)
            return ((Authentication.User)_authentication).getUserIdentity();
        return null;
    }

    /**
     * @return The resolved user Identity, which may be null if the {@link Authentication} is not {@link Authentication.User} (eg.
     * {@link Authentication.Deferred}).
     */
    public UserIdentity getResolvedUserIdentity()
    {
        if (_authentication instanceof Authentication.User)
            return ((Authentication.User)_authentication).getUserIdentity();
        return null;
    }

    public UserIdentity.Scope getUserIdentityScope()
    {
        return _scope;
    }

    @Override
    public Principal getUserPrincipal()
    {
        if (_authentication instanceof Authentication.Deferred)
            setAuthentication(((Authentication.Deferred)_authentication).authenticate(this));

        if (_authentication instanceof Authentication.User)
        {
            UserIdentity user = ((Authentication.User)_authentication).getUserIdentity();
            return user.getUserPrincipal();
        }

        return null;
    }

    public boolean isHandled()
    {
        return _handled;
    }

    @Override
    public boolean isAsyncStarted()
    {
        return getHttpChannelState().isAsyncStarted();
    }

    @Override
    public boolean isAsyncSupported()
    {
        return _asyncNotSupportedSource == null;
    }

    @Override
    public boolean isRequestedSessionIdFromCookie()
    {
        return _requestedSessionId != null && _requestedSessionIdFromCookie;
    }

    @Override
    @Deprecated(since = "Servlet API 2.1")
    public boolean isRequestedSessionIdFromUrl()
    {
        return _requestedSessionId != null && !_requestedSessionIdFromCookie;
    }

    @Override
    public boolean isRequestedSessionIdFromURL()
    {
        return _requestedSessionId != null && !_requestedSessionIdFromCookie;
    }

    @Override
    public boolean isRequestedSessionIdValid()
    {
        if (_requestedSessionId == null)
            return false;

        HttpSession session = getSession(false);
        return (session != null && _sessionHandler.getSessionIdManager().getId(_requestedSessionId).equals(_sessionHandler.getId(session)));
    }

    @Override
    public boolean isSecure()
    {
        return _secure;
    }

    public void setSecure(boolean secure)
    {
        _secure = secure;
    }

    @Override
    public boolean isUserInRole(String role)
    {
        if (_authentication instanceof Authentication.Deferred)
            setAuthentication(((Authentication.Deferred)_authentication).authenticate(this));

        if (_authentication instanceof Authentication.User)
            return ((Authentication.User)_authentication).isUserInRole(_scope, role);
        return false;
    }

    /**
     * @param request the Request metadata
     */
    public void setMetaData(MetaData.Request request)
    {
        if (_metaData == null && _input != null && _channel != null)
        {
            _input.reopen();
            _channel.getResponse().getHttpOutput().reopen();
        }
        _metaData = request;
        _method = request.getMethod();
        _httpFields = request.getFields();
        final HttpURI uri = request.getURI();

        if (uri.isAmbiguous())
        {
            UriCompliance compliance = _channel == null || _channel.getHttpConfiguration() == null ? null : _channel.getHttpConfiguration().getUriCompliance();
            if (uri.hasAmbiguousSegment() && (compliance == null || !compliance.allows(UriCompliance.Violation.AMBIGUOUS_PATH_SEGMENT)))
                throw new BadMessageException("Ambiguous segment in URI");
            if (uri.hasAmbiguousSeparator() && (compliance == null || !compliance.allows(UriCompliance.Violation.AMBIGUOUS_PATH_SEPARATOR)))
                throw new BadMessageException("Ambiguous segment in URI");
<<<<<<< HEAD
=======
            if (uri.hasAmbiguousSeparator() && (compliance == null || compliance.sections().contains(HttpComplianceSection.NO_AMBIGUOUS_PATH_SEPARATORS)))
                throw new BadMessageException("Ambiguous separator in URI");
            if (uri.hasAmbiguousParameter() && (compliance == null || compliance.sections().contains(HttpComplianceSection.NO_AMBIGUOUS_PATH_PARAMETERS)))
                throw new BadMessageException("Ambiguous path parameter in URI");
>>>>>>> 0603b133
        }

        if (uri.isAbsolute() && uri.hasAuthority() && uri.getPath() != null)
        {
            _uri = uri;
        }
        else
        {
            HttpURI.Mutable builder = HttpURI.build(uri);

            if (!uri.isAbsolute())
                builder.scheme(HttpScheme.HTTP.asString());

            if (uri.getPath() == null)
                builder.path("/");

            if (!uri.hasAuthority())
            {
                HttpField field = getHttpFields().getField(HttpHeader.HOST);
                if (field instanceof HostPortHttpField)
                {
                    HostPortHttpField authority = (HostPortHttpField)field;
                    builder.host(authority.getHost()).port(authority.getPort());
                }
                else
                {
                    builder.host(findServerName()).port(findServerPort());
                }
            }
            _uri = builder.asImmutable();
        }

        setSecure(HttpScheme.HTTPS.is(_uri.getScheme()));

        String encoded = _uri.getPath();
        String path;
        if (encoded == null)
            // TODO this is not really right for CONNECT
            path = _uri.isAbsolute() ? "/" : null;
        else if (encoded.startsWith("/"))
            path = (encoded.length() == 1) ? "/" : _uri.getDecodedPath();
        else if ("*".equals(encoded) || HttpMethod.CONNECT.is(getMethod()))
            path = encoded;
        else
            path = null;

        if (path == null || path.isEmpty())
        {
            _pathInContext = encoded == null ? "" : encoded;
            throw new BadMessageException(400, "Bad URI");
        }
        _pathInContext = path;
    }

    public org.eclipse.jetty.http.MetaData.Request getMetaData()
    {
        return _metaData;
    }

    public boolean hasMetaData()
    {
        return _metaData != null;
    }

    protected void recycle()
    {
        if (_context != null)
            throw new IllegalStateException("Request in context!");
        if (_reader != null && _inputState == INPUT_READER)
        {
            try
            {
                int r = _reader.read();
                while (r != -1)
                {
                    r = _reader.read();
                }
            }
            catch (Exception e)
            {
                LOG.trace("IGNORED", e);
                _reader = null;
                _readerEncoding = null;
            }
        }

        getHttpChannelState().recycle();
        _requestAttributeListeners.clear();
        _input.recycle();
        _metaData = null;
        _httpFields = null;
        _trailers = null;
        _uri = null;
        _method = null;
        _pathInContext = null;
        _servletPathMapping = null;
        _asyncNotSupportedSource = null;
        _secure = false;
        _newContext = false;
        _cookiesExtracted = false;
        _handled = false;
        _contentParamsExtracted = false;
        _requestedSessionIdFromCookie = false;
        _attributes = Attributes.unwrap(_attributes);
        if (_attributes != null)
        {
            if (ServletAttributes.class.equals(_attributes.getClass()))
                _attributes.clearAttributes();
            else
                _attributes = null;
        }
        setAuthentication(Authentication.NOT_CHECKED);
        _contentType = null;
        _characterEncoding = null;
        _context = null;
        _errorContext = null;
        if (_cookies != null)
            _cookies.reset();
        _dispatcherType = null;
        _inputState = INPUT_NONE;
        // _reader can be reused
        // _readerEncoding can be reused
        _queryParameters = null;
        _contentParameters = null;
        _parameters = null;
        _queryEncoding = null;
        _remote = null;
        _requestedSessionId = null;
        _scope = null;
        _session = null;
        _sessionHandler = null;
        _timeStamp = 0;
        _multiParts = null;
        if (_async != null)
            _async.reset();
        _async = null;
        _sessions = null;
    }

    @Override
    public void removeAttribute(String name)
    {
        Object oldValue = _attributes == null ? null : _attributes.getAttribute(name);

        if (_attributes != null)
            _attributes.removeAttribute(name);

        if (oldValue != null && !_requestAttributeListeners.isEmpty())
        {
            final ServletRequestAttributeEvent event = new ServletRequestAttributeEvent(_context, this, name, oldValue);
            for (ServletRequestAttributeListener listener : _requestAttributeListeners)
            {
                listener.attributeRemoved(event);
            }
        }
    }

    public void removeEventListener(final EventListener listener)
    {
        _requestAttributeListeners.remove(listener);
    }

    public void setAsyncSupported(boolean supported, Object source)
    {
        _asyncNotSupportedSource = supported ? null : (source == null ? "unknown" : source);
    }

    /**
     * Set a request attribute. if the attribute name is "org.eclipse.jetty.server.server.Request.queryEncoding" then the value is also passed in a call to
     * {@link #setQueryEncoding}.
     *
     * @see javax.servlet.ServletRequest#setAttribute(java.lang.String, java.lang.Object)
     */
    @Override
    public void setAttribute(String name, Object value)
    {
        Object oldValue = _attributes == null ? null : _attributes.getAttribute(name);

        if ("org.eclipse.jetty.server.Request.queryEncoding".equals(name))
            setQueryEncoding(value == null ? null : value.toString());
        else if ("org.eclipse.jetty.server.sendContent".equals(name))
            LOG.warn("Deprecated: org.eclipse.jetty.server.sendContent");

        if (_attributes == null)
            _attributes = new ServletAttributes();
        _attributes.setAttribute(name, value);

        if (!_requestAttributeListeners.isEmpty())
        {
            final ServletRequestAttributeEvent event = new ServletRequestAttributeEvent(_context, this, name, oldValue == null ? value : oldValue);
            for (ServletRequestAttributeListener l : _requestAttributeListeners)
            {
                if (oldValue == null)
                    l.attributeAdded(event);
                else if (value == null)
                    l.attributeRemoved(event);
                else
                    l.attributeReplaced(event);
            }
        }
    }

    /**
     * Set the attributes for the request.
     *
     * @param attributes The attributes, which must be a {@link org.eclipse.jetty.util.Attributes.Wrapper}
     *                   for which {@link Attributes#unwrap(Attributes)} will return the
     *                   original {@link ServletAttributes}.
     */
    public void setAttributes(Attributes attributes)
    {
        _attributes = attributes;
    }

    public void setAsyncAttributes()
    {
        // Return if we have been async dispatched before.
        if (getAttribute(AsyncContext.ASYNC_REQUEST_URI) != null)
            return;

        // Unwrap the _attributes to get the base attributes instance.
        Attributes baseAttributes;
        if (_attributes == null)
            baseAttributes = _attributes = new ServletAttributes();
        else
            baseAttributes = Attributes.unwrap(_attributes);

        // We cannot use a apply AsyncAttribute via #setAttributes as that
        // will wrap over any dispatch specific attribute wrappers (eg.
        // Dispatcher#ForwardAttributes).   Async attributes must persist
        // after the current dispatch, so they must be set under any other
        // wrappers.

        String fwdRequestURI = (String)getAttribute(RequestDispatcher.FORWARD_REQUEST_URI);
        if (fwdRequestURI == null)
        {
            if (baseAttributes instanceof ServletAttributes)
            {
                // The baseAttributes map is our ServletAttributes, so we can set the async
                // attributes there, under any other wrappers.
                ((ServletAttributes)baseAttributes).setAsyncAttributes(getRequestURI(),
                    getContextPath(),
                    getPathInContext(),
                    getServletPathMapping(),
                    getQueryString());
            }
            else
            {
                // We cannot find our ServletAttributes instance, so just set directly and hope
                // whatever non jetty wrappers that have been applied will do the right thing.
                _attributes.setAttribute(AsyncContext.ASYNC_REQUEST_URI, getRequestURI());
                _attributes.setAttribute(AsyncContext.ASYNC_CONTEXT_PATH, getContextPath());
                _attributes.setAttribute(AsyncContext.ASYNC_SERVLET_PATH, getServletPath());
                _attributes.setAttribute(AsyncContext.ASYNC_PATH_INFO, getPathInfo());
                _attributes.setAttribute(AsyncContext.ASYNC_QUERY_STRING, getQueryString());
                _attributes.setAttribute(AsyncContext.ASYNC_MAPPING, getHttpServletMapping());
            }
        }
        else
        {
            if (baseAttributes instanceof ServletAttributes)
            {
                // The baseAttributes map is our ServletAttributes, so we can set the async
                // attributes there, under any other wrappers.
                ((ServletAttributes)baseAttributes).setAsyncAttributes(fwdRequestURI,
                    (String)getAttribute(RequestDispatcher.FORWARD_CONTEXT_PATH),
                    (String)getAttribute(RequestDispatcher.FORWARD_PATH_INFO),
                    (ServletPathMapping)getAttribute(RequestDispatcher.FORWARD_MAPPING),
                    (String)getAttribute(RequestDispatcher.FORWARD_QUERY_STRING));
            }
            else
            {
                // We cannot find our ServletAttributes instance, so just set directly and hope
                // whatever non jetty wrappers that have been applied will do the right thing.
                _attributes.setAttribute(AsyncContext.ASYNC_REQUEST_URI, fwdRequestURI);
                _attributes.setAttribute(AsyncContext.ASYNC_CONTEXT_PATH, getAttribute(RequestDispatcher.FORWARD_CONTEXT_PATH));
                _attributes.setAttribute(AsyncContext.ASYNC_SERVLET_PATH, getAttribute(RequestDispatcher.FORWARD_SERVLET_PATH));
                _attributes.setAttribute(AsyncContext.ASYNC_PATH_INFO, getAttribute(RequestDispatcher.FORWARD_PATH_INFO));
                _attributes.setAttribute(AsyncContext.ASYNC_QUERY_STRING, getAttribute(RequestDispatcher.FORWARD_QUERY_STRING));
                _attributes.setAttribute(AsyncContext.ASYNC_MAPPING, getAttribute(RequestDispatcher.FORWARD_MAPPING));
            }
        }
    }

    /**
     * Set the authentication.
     *
     * @param authentication the authentication to set
     */
    public void setAuthentication(Authentication authentication)
    {
        _authentication = authentication;
    }

    @Override
    public void setCharacterEncoding(String encoding) throws UnsupportedEncodingException
    {
        if (_inputState != INPUT_NONE)
            return;

        _characterEncoding = encoding;

        // check encoding is supported
        if (!StringUtil.isUTF8(encoding))
        {
            try
            {
                Charset.forName(encoding);
            }
            catch (UnsupportedCharsetException e)
            {
                throw new UnsupportedEncodingException(e.getMessage());
            }
        }
    }

    /*
     * @see javax.servlet.ServletRequest#setCharacterEncoding(java.lang.String)
     */
    public void setCharacterEncodingUnchecked(String encoding)
    {
        _characterEncoding = encoding;
    }

    /*
     * @see javax.servlet.ServletRequest#getContentType()
     */
    public void setContentType(String contentType)
    {
        _contentType = contentType;
    }

    /**
     * Set request context and path in the context.
     *
     * @param context context object
     * @param pathInContext the part of the URI path that is withing the context.
     *                      For servlets, this is equal to servletPath + pathInfo
     */
    public void setContext(Context context, String pathInContext)
    {
        _newContext = _context != context;
        _context = context;
        _pathInContext = pathInContext;
        if (context != null)
            _errorContext = context;
    }

    /**
     * @return True if this is the first call of <code>takeNewContext()</code> since the last
     * {@link #setContext(org.eclipse.jetty.server.handler.ContextHandler.Context, String)} call.
     */
    public boolean takeNewContext()
    {
        boolean nc = _newContext;
        _newContext = false;
        return nc;
    }

    /**
     * @param cookies The cookies to set.
     */
    public void setCookies(Cookie[] cookies)
    {
        if (_cookies == null)
            _cookies = new Cookies(getHttpChannel().getHttpConfiguration().getRequestCookieCompliance(), getComplianceViolationListener());
        _cookies.setCookies(cookies);
    }

    public void setDispatcherType(DispatcherType type)
    {
        _dispatcherType = type;
    }

    public void setHandled(boolean h)
    {
        _handled = h;
    }

    /**
     * @param method The method to set.
     */
    public void setMethod(String method)
    {
        _method = method;
    }

    public boolean isHead()
    {
        return HttpMethod.HEAD.is(getMethod());
    }

    /**
     * Set the character encoding used for the query string. This call will effect the return of getQueryString and getParamaters. It must be called before any
     * getParameter methods.
     *
     * The request attribute "org.eclipse.jetty.server.Request.queryEncoding" may be set as an alternate method of calling setQueryEncoding.
     *
     * @param queryEncoding the URI query character encoding
     */
    public void setQueryEncoding(String queryEncoding)
    {
        _queryEncoding = Charset.forName(queryEncoding);
    }

    /**
     * @param addr The address to set.
     */
    public void setRemoteAddr(InetSocketAddress addr)
    {
        _remote = addr;
    }

    /**
     * @param requestedSessionId The requestedSessionId to set.
     */
    public void setRequestedSessionId(String requestedSessionId)
    {
        _requestedSessionId = requestedSessionId;
    }

    /**
     * @param requestedSessionIdCookie The requestedSessionIdCookie to set.
     */
    public void setRequestedSessionIdFromCookie(boolean requestedSessionIdCookie)
    {
        _requestedSessionIdFromCookie = requestedSessionIdCookie;
    }

    /**
     * @param session The session to set.
     */
    public void setSession(HttpSession session)
    {
        _session = session;
    }

    /**
     * @param sessionHandler The SessionHandler to set.
     */
    public void setSessionHandler(SessionHandler sessionHandler)
    {
        _sessionHandler = sessionHandler;
    }

    public void setTimeStamp(long ts)
    {
        _timeStamp = ts;
    }

    public void setUserIdentityScope(UserIdentity.Scope scope)
    {
        _scope = scope;
    }

    @Override
    public AsyncContext startAsync() throws IllegalStateException
    {
        if (_asyncNotSupportedSource != null)
            throw new IllegalStateException("!asyncSupported: " + _asyncNotSupportedSource);
        return forceStartAsync();
    }

    private AsyncContextState forceStartAsync()
    {
        HttpChannelState state = getHttpChannelState();
        if (_async == null)
            _async = new AsyncContextState(state);
        AsyncContextEvent event = new AsyncContextEvent(_context, _async, state, this, this, getResponse());
        state.startAsync(event);
        return _async;
    }

    @Override
    public AsyncContext startAsync(ServletRequest servletRequest, ServletResponse servletResponse) throws IllegalStateException
    {
        if (_asyncNotSupportedSource != null)
            throw new IllegalStateException("!asyncSupported: " + _asyncNotSupportedSource);
        HttpChannelState state = getHttpChannelState();
        if (_async == null)
            _async = new AsyncContextState(state);
        AsyncContextEvent event = new AsyncContextEvent(_context, _async, state, this, servletRequest, servletResponse, getHttpURI());
        event.setDispatchContext(getServletContext());
        state.startAsync(event);
        return _async;
    }

    public static HttpServletRequest unwrap(ServletRequest servletRequest)
    {
        if (servletRequest instanceof HttpServletRequestWrapper)
        {
            return (HttpServletRequestWrapper)servletRequest;
        }
        if (servletRequest instanceof ServletRequestWrapper)
        {
            return unwrap(((ServletRequestWrapper)servletRequest).getRequest());
        }
        return ((HttpServletRequest)servletRequest);
    }

    @Override
    public String toString()
    {
        return String.format("%s%s%s %s%s@%x",
            getClass().getSimpleName(),
            _handled ? "[" : "(",
            getMethod(),
            getHttpURI(),
            _handled ? "]" : ")",
            hashCode());
    }

    @Override
    public boolean authenticate(HttpServletResponse response) throws IOException, ServletException
    {
        //if already authenticated, return true
        if (getUserPrincipal() != null && getRemoteUser() != null && getAuthType() != null)
            return true;

        //do the authentication
        if (_authentication instanceof Authentication.Deferred)
        {
            setAuthentication(((Authentication.Deferred)_authentication).authenticate(this, response));
        }

        //if the authentication did not succeed
        if (_authentication instanceof Authentication.Deferred)
            response.sendError(HttpStatus.UNAUTHORIZED_401);

        //if the authentication is incomplete, return false
        if (!(_authentication instanceof Authentication.ResponseSent))
            return false;

        //something has gone wrong
        throw new ServletException("Authentication failed");
    }

    @Override
    public Part getPart(String name) throws IOException, ServletException
    {
        getParts();
        return _multiParts.getPart(name);
    }

    @Override
    public Collection<Part> getParts() throws IOException, ServletException
    {
        String contentType = getContentType();
        if (contentType == null || !MimeTypes.Type.MULTIPART_FORM_DATA.is(HttpField.valueParameters(contentType, null)))
            throw new ServletException("Unsupported Content-Type [" + contentType + "], expected [multipart/form-data]");
        return getParts(null);
    }

    private Collection<Part> getParts(MultiMap<String> params) throws IOException
    {
        if (_multiParts == null)
        {
            MultipartConfigElement config = (MultipartConfigElement)getAttribute(__MULTIPART_CONFIG_ELEMENT);
            if (config == null)
                throw new IllegalStateException("No multipart config for servlet");

            _multiParts = newMultiParts(config);
            Collection<Part> parts = _multiParts.getParts();

            String formCharset = null;
            Part charsetPart = _multiParts.getPart("_charset_");
            if (charsetPart != null)
            {
                try (InputStream is = charsetPart.getInputStream())
                {
                    ByteArrayOutputStream os = new ByteArrayOutputStream();
                    IO.copy(is, os);
                    formCharset = new String(os.toByteArray(), StandardCharsets.UTF_8);
                }
            }

            /*
            Select Charset to use for this part. (NOTE: charset behavior is for the part value only and not the part header/field names)
                1. Use the part specific charset as provided in that part's Content-Type header; else
                2. Use the overall default charset. Determined by:
                    a. if part name _charset_ exists, use that part's value.
                    b. if the request.getCharacterEncoding() returns a value, use that.
                        (note, this can be either from the charset field on the request Content-Type
                        header, or from a manual call to request.setCharacterEncoding())
                    c. use utf-8.
             */
            Charset defaultCharset;
            if (formCharset != null)
                defaultCharset = Charset.forName(formCharset);
            else if (getCharacterEncoding() != null)
                defaultCharset = Charset.forName(getCharacterEncoding());
            else
                defaultCharset = StandardCharsets.UTF_8;

            ByteArrayOutputStream os = null;
            for (Part p : parts)
            {
                if (p.getSubmittedFileName() == null)
                {
                    // Servlet Spec 3.0 pg 23, parts without filename must be put into params.
                    String charset = null;
                    if (p.getContentType() != null)
                        charset = MimeTypes.getCharsetFromContentType(p.getContentType());

                    try (InputStream is = p.getInputStream())
                    {
                        if (os == null)
                            os = new ByteArrayOutputStream();
                        IO.copy(is, os);

                        String content = new String(os.toByteArray(), charset == null ? defaultCharset : Charset.forName(charset));
                        if (_contentParameters == null)
                            _contentParameters = params == null ? new MultiMap<>() : params;
                        _contentParameters.add(p.getName(), content);
                    }
                    os.reset();
                }
            }
        }

        return _multiParts.getParts();
    }

    private MultiPartFormInputStream newMultiParts(MultipartConfigElement config) throws IOException
    {
        return new MultiPartFormInputStream(getInputStream(), getContentType(), config,
            (_context != null ? (File)_context.getAttribute("javax.servlet.context.tempdir") : null));
    }

    @Override
    public void login(String username, String password) throws ServletException
    {
        if (_authentication instanceof Authentication.LoginAuthentication)
        {
            Authentication auth = ((Authentication.LoginAuthentication)_authentication).login(username, password, this);
            if (auth == null)
                throw new Authentication.Failed("Authentication failed for username '" + username + "'");
            else
                _authentication = auth;
        }
        else
        {
            throw new Authentication.Failed("Authenticated failed for username '" + username + "'. Already authenticated as " + _authentication);
        }
    }

    @Override
    public void logout() throws ServletException
    {
        if (_authentication instanceof Authentication.LogoutAuthentication)
            _authentication = ((Authentication.LogoutAuthentication)_authentication).logout(this);
    }

    public void mergeQueryParameters(String oldQuery, String newQuery)
    {
        MultiMap<String> newQueryParams = null;
        // Have to assume ENCODING because we can't know otherwise.
        if (newQuery != null)
        {
            newQueryParams = new MultiMap<>();
            UrlEncoded.decodeTo(newQuery, newQueryParams, UrlEncoded.ENCODING);
        }

        MultiMap<String> oldQueryParams = _queryParameters;
        if (oldQueryParams == null && oldQuery != null)
        {
            oldQueryParams = new MultiMap<>();
            try
            {
                UrlEncoded.decodeTo(oldQuery, oldQueryParams, getQueryCharset());
            }
            catch (Throwable th)
            {
                _queryParameters = BAD_PARAMS;
                throw new BadMessageException(400, "Bad query encoding", th);
            }
        }

        MultiMap<String> mergedQueryParams;
        if (newQueryParams == null || newQueryParams.size() == 0)
            mergedQueryParams = oldQueryParams == null ? NO_PARAMS : oldQueryParams;
        else if (oldQueryParams == null || oldQueryParams.size() == 0)
            mergedQueryParams = newQueryParams;
        else
        {
            // Parameters values are accumulated.
            mergedQueryParams = new MultiMap<>(newQueryParams);
            mergedQueryParams.addAllValues(oldQueryParams);
        }

        setQueryParameters(mergedQueryParams);
        resetParameters();
    }

    @Override
    public <T extends HttpUpgradeHandler> T upgrade(Class<T> handlerClass) throws IOException, ServletException
    {
        Response response = _channel.getResponse();
        if (response.getStatus() != HttpStatus.SWITCHING_PROTOCOLS_101)
            throw new IllegalStateException("Response status should be 101");
        if (response.getHeader("Upgrade") == null)
            throw new IllegalStateException("Missing Upgrade header");
        if (!"Upgrade".equalsIgnoreCase(response.getHeader("Connection")))
            throw new IllegalStateException("Invalid Connection header");
        if (response.isCommitted())
            throw new IllegalStateException("Cannot upgrade committed response");
        if (_metaData == null || _metaData.getHttpVersion() != HttpVersion.HTTP_1_1)
            throw new IllegalStateException("Only requests over HTTP/1.1 can be upgraded");

        ServletOutputStream outputStream = response.getOutputStream();
        ServletInputStream inputStream = getInputStream();
        HttpChannelOverHttp httpChannel11 = (HttpChannelOverHttp)_channel;
        HttpConnection httpConnection = (HttpConnection)_channel.getConnection();

        T upgradeHandler;
        try
        {
            upgradeHandler = handlerClass.getDeclaredConstructor().newInstance();
        }
        catch (Exception e)
        {
            throw new ServletException("Unable to instantiate handler class", e);
        }

        httpChannel11.servletUpgrade(); // tell the HTTP 1.1 channel that it is now handling an upgraded servlet
        AsyncContext asyncContext = forceStartAsync(); // force the servlet in async mode

        outputStream.flush(); // commit the 101 response
        httpConnection.getGenerator().servletUpgrade(); // tell the generator it can send data as-is
        httpConnection.addEventListener(new Connection.Listener()
        {
            @Override
            public void onClosed(Connection connection)
            {
                try
                {
                    asyncContext.complete();
                }
                catch (Exception e)
                {
                    LOG.warn("error during upgrade AsyncContext complete", e);
                }
                try
                {
                    upgradeHandler.destroy();
                }
                catch (Exception e)
                {
                    LOG.warn("error during upgrade HttpUpgradeHandler destroy", e);
                }
            }

            @Override
            public void onOpened(Connection connection)
            {
            }
        });

        upgradeHandler.init(new WebConnection()
        {
            @Override
            public void close() throws Exception
            {
                try
                {
                    inputStream.close();
                }
                finally
                {
                    outputStream.close();
                }
            }

            @Override
            public ServletInputStream getInputStream()
            {
                return inputStream;
            }

            @Override
            public ServletOutputStream getOutputStream()
            {
                return outputStream;
            }
        });
        return upgradeHandler;
    }

    /**
     * Set the servletPathMapping, the servletPath and the pathInfo.
     * @param servletPathMapping The mapping used to return from {@link #getHttpServletMapping()}
     */
    public void setServletPathMapping(ServletPathMapping servletPathMapping)
    {
        _servletPathMapping = servletPathMapping;
    }

    /**
     * @return The mapping for the current target servlet, regardless of dispatch type.
     */
    public ServletPathMapping getServletPathMapping()
    {
        return _servletPathMapping;
    }

    /**
     * @return The mapping for the target servlet reported by the {@link #getServletPath()} and
     * {@link #getPathInfo()} methods.  For {@link DispatcherType#INCLUDE} dispatches, this
     * method returns the mapping of the source servlet, otherwise it returns the mapping of
     * the target servlet.
     */
    ServletPathMapping findServletPathMapping()
    {
        ServletPathMapping mapping;
        if (_dispatcherType == DispatcherType.INCLUDE)
        {
            Dispatcher.IncludeAttributes include = Attributes.unwrap(_attributes, Dispatcher.IncludeAttributes.class);
            mapping = (include == null) ? _servletPathMapping : include.getSourceMapping();
        }
        else
        {
            mapping = _servletPathMapping;
        }
        return mapping;
    }

    @Override
    public HttpServletMapping getHttpServletMapping()
    {
        // TODO This is to pass the current TCK.  This has been challenged in https://github.com/eclipse-ee4j/jakartaee-tck/issues/585
        if (_dispatcherType == DispatcherType.ASYNC)
        {
            ServletPathMapping async = (ServletPathMapping)getAttribute(AsyncContext.ASYNC_MAPPING);
            if (async != null && "/DispatchServlet".equals(async.getServletPath()))
                return async;
        }

        // The mapping returned is normally for the current servlet.  Except during an
        // INCLUDE dispatch, in which case this method returns the mapping of the source servlet,
        // which we recover from the IncludeAttributes wrapper.
        return findServletPathMapping();
    }
}<|MERGE_RESOLUTION|>--- conflicted
+++ resolved
@@ -1699,13 +1699,8 @@
                 throw new BadMessageException("Ambiguous segment in URI");
             if (uri.hasAmbiguousSeparator() && (compliance == null || !compliance.allows(UriCompliance.Violation.AMBIGUOUS_PATH_SEPARATOR)))
                 throw new BadMessageException("Ambiguous segment in URI");
-<<<<<<< HEAD
-=======
-            if (uri.hasAmbiguousSeparator() && (compliance == null || compliance.sections().contains(HttpComplianceSection.NO_AMBIGUOUS_PATH_SEPARATORS)))
-                throw new BadMessageException("Ambiguous separator in URI");
-            if (uri.hasAmbiguousParameter() && (compliance == null || compliance.sections().contains(HttpComplianceSection.NO_AMBIGUOUS_PATH_PARAMETERS)))
+            if (uri.hasAmbiguousParameter() && (compliance == null || !compliance.allows(UriCompliance.Violation.AMBIGUOUS_PATH_PARAMETER)))
                 throw new BadMessageException("Ambiguous path parameter in URI");
->>>>>>> 0603b133
         }
 
         if (uri.isAbsolute() && uri.hasAuthority() && uri.getPath() != null)
