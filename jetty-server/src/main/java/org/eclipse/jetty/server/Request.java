//
//  ========================================================================
//  Copyright (c) 1995-2019 Mort Bay Consulting Pty. Ltd.
//  ------------------------------------------------------------------------
//  All rights reserved. This program and the accompanying materials
//  are made available under the terms of the Eclipse Public License v1.0
//  and Apache License v2.0 which accompanies this distribution.
//
//      The Eclipse Public License is available at
//      http://www.eclipse.org/legal/epl-v10.html
//
//      The Apache License v2.0 is available at
//      http://www.opensource.org/licenses/apache2.0.php
//
//  You may elect to redistribute this code under either of these licenses.
//  ========================================================================
//

package org.eclipse.jetty.server;

import java.io.BufferedReader;
import java.io.ByteArrayOutputStream;
import java.io.File;
import java.io.IOException;
import java.io.InputStream;
import java.io.InputStreamReader;
import java.io.UnsupportedEncodingException;
import java.net.InetAddress;
import java.net.InetSocketAddress;
import java.nio.charset.Charset;
import java.nio.charset.StandardCharsets;
import java.nio.charset.UnsupportedCharsetException;
import java.security.Principal;
import java.util.ArrayList;
import java.util.Collection;
import java.util.Collections;
import java.util.Enumeration;
import java.util.EventListener;
import java.util.HashMap;
import java.util.List;
import java.util.Locale;
import java.util.Map;
import java.util.function.Supplier;
import java.util.stream.Collectors;
import javax.servlet.AsyncContext;
import javax.servlet.AsyncListener;
import javax.servlet.DispatcherType;
import javax.servlet.MultipartConfigElement;
import javax.servlet.RequestDispatcher;
import javax.servlet.ServletContext;
import javax.servlet.ServletException;
import javax.servlet.ServletInputStream;
import javax.servlet.ServletRequest;
import javax.servlet.ServletRequestAttributeEvent;
import javax.servlet.ServletRequestAttributeListener;
import javax.servlet.ServletRequestWrapper;
import javax.servlet.ServletResponse;
import javax.servlet.http.Cookie;
import javax.servlet.http.HttpServletMapping;
import javax.servlet.http.HttpServletRequest;
import javax.servlet.http.HttpServletResponse;
import javax.servlet.http.HttpSession;
import javax.servlet.http.HttpUpgradeHandler;
import javax.servlet.http.MappingMatch;
import javax.servlet.http.Part;
import javax.servlet.http.PushBuilder;

import org.eclipse.jetty.http.BadMessageException;
import org.eclipse.jetty.http.ComplianceViolation;
import org.eclipse.jetty.http.HostPortHttpField;
import org.eclipse.jetty.http.HttpCookie;
import org.eclipse.jetty.http.HttpField;
import org.eclipse.jetty.http.HttpFields;
import org.eclipse.jetty.http.HttpHeader;
import org.eclipse.jetty.http.HttpHeaderValue;
import org.eclipse.jetty.http.HttpMethod;
import org.eclipse.jetty.http.HttpScheme;
import org.eclipse.jetty.http.HttpStatus;
import org.eclipse.jetty.http.HttpURI;
import org.eclipse.jetty.http.HttpVersion;
import org.eclipse.jetty.http.MetaData;
import org.eclipse.jetty.http.MimeTypes;
import org.eclipse.jetty.http.pathmap.PathSpec;
import org.eclipse.jetty.http.pathmap.ServletPathSpec;
import org.eclipse.jetty.io.RuntimeIOException;
import org.eclipse.jetty.server.handler.ContextHandler;
import org.eclipse.jetty.server.handler.ContextHandler.Context;
import org.eclipse.jetty.server.session.Session;
import org.eclipse.jetty.server.session.SessionHandler;
import org.eclipse.jetty.util.Attributes;
import org.eclipse.jetty.util.AttributesMap;
import org.eclipse.jetty.util.IO;
import org.eclipse.jetty.util.MultiMap;
import org.eclipse.jetty.util.StringUtil;
import org.eclipse.jetty.util.URIUtil;
import org.eclipse.jetty.util.UrlEncoded;
import org.eclipse.jetty.util.log.Log;
import org.eclipse.jetty.util.log.Logger;

/**
 * Jetty Request.
 * <p>
 * Implements {@link javax.servlet.http.HttpServletRequest} from the <code>javax.servlet.http</code> package.
 * </p>
 * <p>
 * The standard interface of mostly getters, is extended with setters so that the request is mutable by the handlers that it is passed to. This allows the
 * request object to be as lightweight as possible and not actually implement any significant behavior. For example
 * <ul>
 *
 * <li>The {@link Request#getContextPath()} method will return null, until the request has been passed to a {@link ContextHandler} which matches the
 * {@link Request#getPathInfo()} with a context path and calls {@link Request#setContextPath(String)} as a result.</li>
 *
 * <li>the HTTP session methods will all return null sessions until such time as a request has been passed to a
 * {@link org.eclipse.jetty.server.session.SessionHandler} which checks for session cookies and enables the ability to create new sessions.</li>
 *
 * <li>The {@link Request#getServletPath()} method will return null until the request has been passed to a <code>org.eclipse.jetty.servlet.ServletHandler</code>
 * and the pathInfo matched against the servlet URL patterns and {@link Request#setServletPath(String)} called as a result.</li>
 * </ul>
 *
 * <p>
 * A request instance is created for each connection accepted by the server and recycled for each HTTP request received via that connection.
 * An effort is made to avoid reparsing headers and cookies that are likely to be the same for requests from the same connection. 
 * </p>
 * <p>
 * Request instances are recycled, which combined with badly written asynchronous applications can result in calls on requests that have been reset.
 * The code is written in a style to avoid NPE and ISE when such calls are made, as this has often proved generate exceptions that distraction 
 * from debugging such bad asynchronous applications.  Instead, request methods attempt to not fail when called in an illegal state, so that hopefully
 * the bad application will proceed to a major state event (eg calling AsyncContext.onComplete) which has better asynchronous guards, true atomic state
 * and better failure behaviour that will assist in debugging.
 * </p>
 * <p>
 * The form content that a request can process is limited to protect from Denial of Service attacks. The size in bytes is limited by
 * {@link ContextHandler#getMaxFormContentSize()} or if there is no context then the "org.eclipse.jetty.server.Request.maxFormContentSize" {@link Server}
 * attribute. The number of parameters keys is limited by {@link ContextHandler#getMaxFormKeys()} or if there is no context then the
 * "org.eclipse.jetty.server.Request.maxFormKeys" {@link Server} attribute.
 * </p>
 * <p>If IOExceptions or timeouts occur while reading form parameters, these are thrown as unchecked Exceptions: ether {@link RuntimeIOException},
 * {@link BadMessageException} or {@link RuntimeException} as appropriate.</p>
 */
public class Request implements HttpServletRequest
{
    public static final String __MULTIPART_CONFIG_ELEMENT = "org.eclipse.jetty.multipartConfig";
    public static final String __MULTIPARTS = "org.eclipse.jetty.multiParts";

    private static final Logger LOG = Log.getLogger(Request.class);
    private static final Collection<Locale> __defaultLocale = Collections.singleton(Locale.getDefault());
    private static final int __NONE = 0, _STREAM = 1, __READER = 2;

    private static final MultiMap<String> NO_PARAMS = new MultiMap<>();

    /* ------------------------------------------------------------ */
    /**
     * Compare inputParameters to NO_PARAMS by Reference
     * @param inputParameters The parameters to compare to NO_PARAMS
     * @return True if the inputParameters reference is equal to NO_PARAMS otherwise False
     */
    private static boolean isNoParams(MultiMap<String> inputParameters) {
        @SuppressWarnings("ReferenceEquality")
        boolean is_no_params = (inputParameters==NO_PARAMS);
        return is_no_params;
    }

    /* ------------------------------------------------------------ */
    /**
     * Obtain the base {@link Request} instance of a {@link ServletRequest}, by
     * coercion, unwrapping or special attribute.
     * @param request The request
     * @return the base {@link Request} instance of a {@link ServletRequest}.
     */
    public static Request getBaseRequest(ServletRequest request)
    {
        if (request instanceof Request)
            return (Request)request;

        Object channel = request.getAttribute(HttpChannel.class.getName());
        if (channel instanceof HttpChannel)
            return ((HttpChannel)channel).getRequest();

        while (request instanceof ServletRequestWrapper)
            request=((ServletRequestWrapper)request).getRequest();

        if (request instanceof Request)
            return (Request)request;

        return null;
    }
    
    private final HttpChannel _channel;
    private final List<ServletRequestAttributeListener>  _requestAttributeListeners=new ArrayList<>();
    private final HttpInput _input;
    private MetaData.Request _metaData;
    private String _originalUri;
    private String _contextPath;
    private String _servletPath;
    private String _pathInfo;
    private PathSpec _pathSpec;
    private boolean _secure;
    private String _asyncNotSupportedSource = null;
    private boolean _newContext;
    private boolean _cookiesExtracted = false;
    private boolean _handled = false;
    private boolean _contentParamsExtracted;
    private boolean _requestedSessionIdFromCookie = false;
    private Attributes _attributes;
    private Authentication _authentication;
    private String _contentType;
    private String _characterEncoding;
    private ContextHandler.Context _context;
    private Cookies _cookies;
    private DispatcherType _dispatcherType;
    private int _inputState = __NONE;
    private MultiMap<String> _queryParameters;
    private MultiMap<String> _contentParameters;
    private MultiMap<String> _parameters;
    private String _queryEncoding;
    private BufferedReader _reader;
    private String _readerEncoding;
    private InetSocketAddress _remote;
    private String _requestedSessionId;
    private UserIdentity.Scope _scope;
    private HttpSession _session;
    private SessionHandler _sessionHandler;
    private long _timeStamp;
    private MultiParts _multiParts; //if the request is a multi-part mime
    private AsyncContextState _async;

    /* ------------------------------------------------------------ */
    public Request(HttpChannel channel, HttpInput input)
    {
        _channel = channel;
        _input = input;
    }

    /* ------------------------------------------------------------ */
    public HttpFields getHttpFields()
    {
        MetaData.Request metadata=_metaData;
        return metadata==null?null:metadata.getFields();
    }

    /* ------------------------------------------------------------ */
    @Override
    public Map<String,String> getTrailerFields()
    {
        HttpFields trailersFields = getTrailerHttpFields();
        if (trailersFields==null)
            return Collections.emptyMap();
        Map<String,String> trailers = new HashMap<>();
        for (HttpField field : trailersFields)
        {
            String key = field.getName().toLowerCase();
            String value = trailers.get(key);
            trailers.put(key,value==null?field.getValue():value+","+field.getValue());
        }
        return trailers;
    }

    /* ------------------------------------------------------------ */
    public HttpFields getTrailerHttpFields()
    {
        MetaData.Request metadata=_metaData;
        Supplier<HttpFields> trailers = metadata==null?null:metadata.getTrailerSupplier();
        return trailers==null?null:trailers.get();
    }

    /* ------------------------------------------------------------ */
    public HttpInput getHttpInput()
    {
        return _input;
    }

    /* ------------------------------------------------------------ */
    public boolean isPush()
    {
        return Boolean.TRUE.equals(getAttribute("org.eclipse.jetty.pushed"));
    }

    /* ------------------------------------------------------------ */
    public boolean isPushSupported()
    {
        return !isPush() && getHttpChannel().getHttpTransport().isPushSupported();
    }

    /* ------------------------------------------------------------ */
    @Override
    public PushBuilder newPushBuilder()
    {
        if (!isPushSupported())
            return null;

        HttpFields fields = new HttpFields(getHttpFields().size()+5);

        for (HttpField field : getHttpFields())
        {
            HttpHeader header = field.getHeader();
            if (header==null)
                fields.add(field);
            else
            {
                switch(header)
                {
                    case IF_MATCH:
                    case IF_RANGE:
                    case IF_UNMODIFIED_SINCE:
                    case RANGE:
                    case EXPECT:
                    case REFERER:
                    case COOKIE:
                        continue;

                    case AUTHORIZATION:
                        continue;

                    case IF_NONE_MATCH:
                    case IF_MODIFIED_SINCE:
                        // TODO
                        continue;

                    default:
                        fields.add(field);
                }
            }
        }

        String id=null;
        try
        {
            HttpSession session = getSession();
            if (session!=null)
            {
                session.getLastAccessedTime(); // checks if session is valid
                id=session.getId();
            }
            else
                id=getRequestedSessionId();
        }
        catch(IllegalStateException e)
        {
            id=getRequestedSessionId();
        }

        PushBuilder builder = new PushBuilderImpl(this,fields,getMethod(),getQueryString(),id);
        builder.addHeader("referer",getRequestURL().toString());

        // TODO process any set cookies
        // TODO process any user_identity

        return builder;
    }

    /* ------------------------------------------------------------ */
    public void addEventListener(final EventListener listener)
    {
        if (listener instanceof ServletRequestAttributeListener)
            _requestAttributeListeners.add((ServletRequestAttributeListener)listener);
        if (listener instanceof AsyncListener)
            throw new IllegalArgumentException(listener.getClass().toString());
    }

    /* ------------------------------------------------------------ */
    private MultiMap<String> getParameters()
    {
        if (!_contentParamsExtracted)
        {
            // content parameters need boolean protection as they can only be read
            // once, but may be reset to null by a reset
            _contentParamsExtracted = true;

            // Extract content parameters; these cannot be replaced by a forward()
            // once extracted and may have already been extracted by getParts() or
            // by a processing happening after a form-based authentication.
            if (_contentParameters == null)
            {
                try
                {
                    extractContentParameters();
                }
                catch(IllegalStateException | IllegalArgumentException e)
                {
                    throw new BadMessageException("Unable to parse form content", e);
                }
            }
        }
        
        // Extract query string parameters; these may be replaced by a forward()
        // and may have already been extracted by mergeQueryParameters().
        if (_queryParameters == null)
        {
            try
            {
                extractQueryParameters();
            }
            catch(IllegalStateException | IllegalArgumentException e)
            {
                throw new BadMessageException("Unable to parse URI query", e);
            }
        }

        // Do parameters need to be combined?
        if (isNoParams(_queryParameters) || _queryParameters.size()==0)
            _parameters=_contentParameters;
        else if (isNoParams(_contentParameters) || _contentParameters.size()==0)
            _parameters=_queryParameters;
        else if(_parameters == null)
        {
            _parameters = new MultiMap<>();
            _parameters.addAllValues(_queryParameters);
            _parameters.addAllValues(_contentParameters);
        }
        
        // protect against calls to recycled requests (which is illegal, but
        // this gives better failures 
        MultiMap<String> parameters=_parameters;
        return parameters==null?NO_PARAMS:parameters;
    }

    /* ------------------------------------------------------------ */
    private void extractQueryParameters()
    {
        MetaData.Request metadata = _metaData;
        HttpURI uri = metadata==null?null:metadata.getURI();
        if (uri==null || !uri.hasQuery())
            _queryParameters=NO_PARAMS;
        else
        {
            _queryParameters = new MultiMap<>();
            if (_queryEncoding == null)
                uri.decodeQueryTo(_queryParameters);
            else
            {
                try
                {
                    uri.decodeQueryTo(_queryParameters, _queryEncoding);
                }
                catch (UnsupportedEncodingException e)
                {
                    if (LOG.isDebugEnabled())
                        LOG.warn(e);
                    else
                        LOG.warn(e.toString());
                }
            }
        }
    }

    /* ------------------------------------------------------------ */
    private void extractContentParameters()
    {
        String contentType = getContentType();
        if (contentType == null || contentType.isEmpty())
            _contentParameters=NO_PARAMS;
        else
        {
            _contentParameters=new MultiMap<>();
            int contentLength = getContentLength();
            if (contentLength != 0 && _inputState == __NONE)
            {
                String baseType = HttpFields.valueParameters(contentType, null);
                if (MimeTypes.Type.FORM_ENCODED.is(baseType) &&
                    _channel.getHttpConfiguration().isFormEncodedMethod(getMethod()))
                {
                    if (_metaData!=null)
                    {
                        String contentEncoding = getHttpFields().get(HttpHeader.CONTENT_ENCODING);
                        if (contentEncoding!=null && !HttpHeaderValue.IDENTITY.is(contentEncoding))
                            throw new BadMessageException(HttpStatus.NOT_IMPLEMENTED_501, "Unsupported Content-Encoding");
                    }
                    extractFormParameters(_contentParameters);
                }
                else if (MimeTypes.Type.MULTIPART_FORM_DATA.is(baseType) &&
                        getAttribute(__MULTIPART_CONFIG_ELEMENT) != null &&
                        _multiParts == null)
                {
                    try
                    {
                        if (_metaData!=null && getHttpFields().contains(HttpHeader.CONTENT_ENCODING))
                            throw new BadMessageException(HttpStatus.NOT_IMPLEMENTED_501,"Unsupported Content-Encoding");
                        getParts(_contentParameters);
                    }
                    catch (IOException | ServletException e)
                    {
                        LOG.debug(e);
                        throw new RuntimeIOException(e);
                    }
                }
            }
        }
    }

    /* ------------------------------------------------------------ */
    public void extractFormParameters(MultiMap<String> params)
    {
        try
        {
            int maxFormContentSize = -1;
            int maxFormKeys = -1;

            if (_context != null)
            {
                maxFormContentSize = _context.getContextHandler().getMaxFormContentSize();
                maxFormKeys = _context.getContextHandler().getMaxFormKeys();
            }

            if (maxFormContentSize < 0)
            {
                Object obj = _channel.getServer().getAttribute("org.eclipse.jetty.server.Request.maxFormContentSize");
                if (obj == null)
                    maxFormContentSize = 200000;
                else if (obj instanceof Number)
                {
                    Number size = (Number)obj;
                    maxFormContentSize = size.intValue();
                }
                else if (obj instanceof String)
                {
                    maxFormContentSize = Integer.parseInt((String)obj);
                }
            }

            if (maxFormKeys < 0)
            {
                Object obj = _channel.getServer().getAttribute("org.eclipse.jetty.server.Request.maxFormKeys");
                if (obj == null)
                    maxFormKeys = 1000;
                else if (obj instanceof Number)
                {
                    Number keys = (Number)obj;
                    maxFormKeys = keys.intValue();
                }
                else if (obj instanceof String)
                {
                    maxFormKeys = Integer.parseInt((String)obj);
                }
            }

            int contentLength = getContentLength();
            if (contentLength > maxFormContentSize && maxFormContentSize > 0)
            {
                throw new IllegalStateException("Form too large: " + contentLength + " > " + maxFormContentSize);
            }
            InputStream in = getInputStream();
            if (_input.isAsync())
                throw new IllegalStateException("Cannot extract parameters with async IO");

            UrlEncoded.decodeTo(in,params,getCharacterEncoding(),contentLength<0?maxFormContentSize:-1,maxFormKeys);
        }
        catch (IOException e)
        {
            LOG.debug(e);
            throw new RuntimeIOException(e);
        }
    }

    /* ------------------------------------------------------------ */
    @Override
    public AsyncContext getAsyncContext()
    {
        HttpChannelState state = getHttpChannelState();
        if (_async==null || !state.isAsyncStarted())
            throw new IllegalStateException(state.getStatusString());

        return _async;
    }

    /* ------------------------------------------------------------ */
    public HttpChannelState getHttpChannelState()
    {
        return _channel.getState();
    }

    /* ------------------------------------------------------------ */
    public ComplianceViolation.Listener getComplianceViolationListener()
    {
        if (_channel instanceof ComplianceViolation.Listener)
        {
            return (ComplianceViolation.Listener) _channel;
        }

        ComplianceViolation.Listener listener = _channel.getConnector().getBean(ComplianceViolation.Listener.class);
        if (listener == null)
        {
            listener = _channel.getServer().getBean(ComplianceViolation.Listener.class);
        }
        return listener;
    }

    /* ------------------------------------------------------------ */
    /**
     * Get Request Attribute.
     * <p>
     * Also supports jetty specific attributes to gain access to Jetty APIs:
     * <dl>
     * <dt>org.eclipse.jetty.server.Server</dt><dd>The Jetty Server instance</dd>
     * <dt>org.eclipse.jetty.server.HttpChannel</dt><dd>The HttpChannel for this request</dd>
     * <dt>org.eclipse.jetty.server.HttpConnection</dt><dd>The HttpConnection or null if another transport is used</dd>
     * </dl>
     * While these attributes may look like security problems, they are exposing nothing that is not already
     * available via reflection from a Request instance.
     * @see javax.servlet.ServletRequest#getAttribute(java.lang.String)
     */
    @Override
    public Object getAttribute(String name)
    {
        if (name.startsWith("org.eclipse.jetty"))
        {
            if (Server.class.getName().equals(name))
                return _channel.getServer();
            if (HttpChannel.class.getName().equals(name))
                return _channel;
            if (HttpConnection.class.getName().equals(name) &&
                _channel.getHttpTransport() instanceof HttpConnection)
                return _channel.getHttpTransport();
        }
        return (_attributes == null)?null:_attributes.getAttribute(name);
    }

    /* ------------------------------------------------------------ */
    /*
     * @see javax.servlet.ServletRequest#getAttributeNames()
     */
    @Override
    public Enumeration<String> getAttributeNames()
    {
        if (_attributes == null)
            return Collections.enumeration(Collections.<String>emptyList());

        return AttributesMap.getAttributeNamesCopy(_attributes);
    }

    /* ------------------------------------------------------------ */
    /*
     */
    public Attributes getAttributes()
    {
        if (_attributes == null)
            _attributes = new AttributesMap();
        return _attributes;
    }

    /* ------------------------------------------------------------ */
    /**
     * Get the authentication.
     *
     * @return the authentication
     */
    public Authentication getAuthentication()
    {
        return _authentication;
    }

    /* ------------------------------------------------------------ */
    /*
     * @see javax.servlet.http.HttpServletRequest#getAuthType()
     */
    @Override
    public String getAuthType()
    {
        if (_authentication instanceof Authentication.Deferred)
            setAuthentication(((Authentication.Deferred)_authentication).authenticate(this));

        if (_authentication instanceof Authentication.User)
            return ((Authentication.User)_authentication).getAuthMethod();
        return null;
    }

    /* ------------------------------------------------------------ */
    /*
     * @see javax.servlet.ServletRequest#getCharacterEncoding()
     */
    @Override
    public String getCharacterEncoding()
    {
        if (_characterEncoding==null)
        {
            String contentType = getContentType();
            if (contentType!=null)
            {
                MimeTypes.Type mime = MimeTypes.CACHE.get(contentType);
                String charset = (mime == null || mime.getCharset() == null) ? MimeTypes.getCharsetFromContentType(contentType) : mime.getCharset().toString();
                if (charset != null)
                    _characterEncoding=charset;
            }
        }
        return _characterEncoding;
    }

    /* ------------------------------------------------------------ */
    /**
     * @return Returns the connection.
     */
    public HttpChannel getHttpChannel()
    {
        return _channel;
    }

    /* ------------------------------------------------------------ */
    /*
     * @see javax.servlet.ServletRequest#getContentLength()
     */
    @Override
    public int getContentLength()
    {
        MetaData.Request metadata = _metaData;
        if(metadata==null)
            return -1;
        if (metadata.getContentLength()!=Long.MIN_VALUE)
            return (int)metadata.getContentLength();
        return (int)metadata.getFields().getLongField(HttpHeader.CONTENT_LENGTH.toString());
    }

    /* ------------------------------------------------------------ */
    /*
     * @see javax.servlet.ServletRequest.getContentLengthLong()
     */
    @Override
    public long getContentLengthLong()
    {
        MetaData.Request metadata = _metaData;
        if(metadata==null)
            return -1L;
        if (metadata.getContentLength()!=Long.MIN_VALUE)
            return metadata.getContentLength();
        return metadata.getFields().getLongField(HttpHeader.CONTENT_LENGTH.toString());
    }

    /* ------------------------------------------------------------ */
    public long getContentRead()
    {
        return _input.getContentConsumed();
    }

    /* ------------------------------------------------------------ */
    /*
     * @see javax.servlet.ServletRequest#getContentType()
     */
    @Override
    public String getContentType()
    {
        if (_contentType==null)
        {
            MetaData.Request metadata = _metaData;
            _contentType = metadata == null ? null : metadata.getFields().get(HttpHeader.CONTENT_TYPE);
        }
        return _contentType;
    }

    /* ------------------------------------------------------------ */
    /**
     * @return The current {@link Context context} used for this request, or <code>null</code> if {@link #setContext} has not yet been called.
     */
    public Context getContext()
    {
        return _context;
    }

    /* ------------------------------------------------------------ */
    /*
     * @see javax.servlet.http.HttpServletRequest#getContextPath()
     */
    @Override
    public String getContextPath()
    {
        return _contextPath;
    }

    /* ------------------------------------------------------------ */
    /*
     * @see javax.servlet.http.HttpServletRequest#getCookies()
     */
    @Override
    public Cookie[] getCookies()
    {
        MetaData.Request metadata = _metaData;
        if (metadata==null || _cookiesExtracted)
        {
            if (_cookies == null || _cookies.getCookies().length == 0)
                return null;

            return _cookies.getCookies();
        }

        _cookiesExtracted = true;

        for (HttpField field : metadata.getFields())
        {
            if (field.getHeader()==HttpHeader.COOKIE)
            {
                if (_cookies==null)
                    _cookies = new Cookies(getHttpChannel().getHttpConfiguration().getRequestCookieCompliance(), getComplianceViolationListener());
                _cookies.addCookieField(field.getValue());
            }
        }

        //Javadoc for Request.getCookies() stipulates null for no cookies
        if (_cookies == null || _cookies.getCookies().length == 0)
            return null;

        return _cookies.getCookies();
    }

    /* ------------------------------------------------------------ */
    /*
     * @see javax.servlet.http.HttpServletRequest#getDateHeader(java.lang.String)
     */
    @Override
    public long getDateHeader(String name)
    {
        MetaData.Request metadata = _metaData;
        return metadata==null?-1:metadata.getFields().getDateField(name);
    }

    /* ------------------------------------------------------------ */
    @Override
    public DispatcherType getDispatcherType()
    {
        return _dispatcherType;
    }

    /* ------------------------------------------------------------ */
    /*
     * @see javax.servlet.http.HttpServletRequest#getHeader(java.lang.String)
     */
    @Override
    public String getHeader(String name)
    {
        MetaData.Request metadata = _metaData;
        return metadata==null?null:metadata.getFields().get(name);
    }

    /* ------------------------------------------------------------ */
    /*
     * @see javax.servlet.http.HttpServletRequest#getHeaderNames()
     */
    @Override
    public Enumeration<String> getHeaderNames()
    {
        MetaData.Request metadata=_metaData;
        return metadata==null?Collections.emptyEnumeration():metadata.getFields().getFieldNames();
    }

    /* ------------------------------------------------------------ */
    /*
     * @see javax.servlet.http.HttpServletRequest#getHeaders(java.lang.String)
     */
    @Override
    public Enumeration<String> getHeaders(String name)
    {
        MetaData.Request metadata = _metaData;
        if (metadata==null)
            return Collections.emptyEnumeration();
        Enumeration<String> e = metadata.getFields().getValues(name);
        if (e == null)
            return Collections.enumeration(Collections.<String>emptyList());
        return e;
    }

    /* ------------------------------------------------------------ */
    /**
     * @return Returns the inputState.
     */
    public int getInputState()
    {
        return _inputState;
    }

    /* ------------------------------------------------------------ */
    /*
     * @see javax.servlet.ServletRequest#getInputStream()
     */
    @Override
    public ServletInputStream getInputStream() throws IOException
    {
        if (_inputState != __NONE && _inputState != _STREAM)
            throw new IllegalStateException("READER");
        _inputState = _STREAM;

        if (_channel.isExpecting100Continue())
            _channel.continue100(_input.available());

        return _input;
    }

    /* ------------------------------------------------------------ */
    /*
     * @see javax.servlet.http.HttpServletRequest#getIntHeader(java.lang.String)
     */
    @Override
    public int getIntHeader(String name)
    {
        MetaData.Request metadata = _metaData;
        return metadata==null?-1:(int)metadata.getFields().getLongField(name);
    }


    /* ------------------------------------------------------------ */
    /*
     * @see javax.servlet.ServletRequest#getLocale()
     */
    @Override
    public Locale getLocale()
    {
        MetaData.Request metadata = _metaData;
        if (metadata==null)
            return Locale.getDefault();

        List<String> acceptable = metadata.getFields().getQualityCSV(HttpHeader.ACCEPT_LANGUAGE);

        // handle no locale
        if (acceptable.isEmpty())
            return Locale.getDefault();

        String language = acceptable.get(0);
        language = HttpFields.stripParameters(language);
        String country = "";
        int dash = language.indexOf('-');
        if (dash > -1)
        {
            country = language.substring(dash + 1).trim();
            language = language.substring(0,dash).trim();
        }
        return new Locale(language,country);        
    }

    /* ------------------------------------------------------------ */
    /*
     * @see javax.servlet.ServletRequest#getLocales()
     */
    @Override
    public Enumeration<Locale> getLocales()
    {
        MetaData.Request metadata = _metaData;
        if (metadata==null)
            return Collections.enumeration(__defaultLocale);

        List<String> acceptable = metadata.getFields().getQualityCSV(HttpHeader.ACCEPT_LANGUAGE);

        // handle no locale
        if (acceptable.isEmpty())
            return Collections.enumeration(__defaultLocale);

        List<Locale> locales = acceptable.stream().map(language->
        {
            language = HttpFields.stripParameters(language);
            String country = "";
            int dash = language.indexOf('-');
            if (dash > -1)
            {
                country = language.substring(dash + 1).trim();
                language = language.substring(0,dash).trim();
            }
            return new Locale(language,country);
        }).collect(Collectors.toList());
        
        return Collections.enumeration(locales);
    }

    /* ------------------------------------------------------------ */
    /*
     * @see javax.servlet.ServletRequest#getLocalAddr()
     */
    @Override
    public String getLocalAddr()
    {
        if (_channel==null)
        {
            try
            {
                String name =InetAddress.getLocalHost().getHostAddress();
                if (StringUtil.ALL_INTERFACES.equals(name))
                    return null;
                return name;
            }
            catch (java.net.UnknownHostException e)
            {
                LOG.ignore(e);
            }
        }

        InetSocketAddress local=_channel.getLocalAddress();
        if (local==null)
            return "";
        InetAddress address = local.getAddress();
        if (address==null)
            return local.getHostString();
        return address.getHostAddress();
    }

    /* ------------------------------------------------------------ */
    /*
     * @see javax.servlet.ServletRequest#getLocalName()
     */
    @Override
    public String getLocalName()
    {
        if (_channel!=null)
        {
            InetSocketAddress local=_channel.getLocalAddress();
            if (local!=null)
                return local.getHostString();
        }

        try
        {
            String name =InetAddress.getLocalHost().getHostName();
            if (StringUtil.ALL_INTERFACES.equals(name))
                return null;
            return name;
        }
        catch (java.net.UnknownHostException e)
        {
            LOG.ignore(e);
        }
        return null;
    }

    /* ------------------------------------------------------------ */
    /*
     * @see javax.servlet.ServletRequest#getLocalPort()
     */
    @Override
    public int getLocalPort()
    {
        if (_channel==null)
            return 0;
        InetSocketAddress local=_channel.getLocalAddress();
        return local==null?0:local.getPort();
    }

    /* ------------------------------------------------------------ */
    /*
     * @see javax.servlet.http.HttpServletRequest#getMethod()
     */
    @Override
    public String getMethod()
    {
        MetaData.Request metadata = _metaData;
        if (metadata!=null)
            return metadata.getMethod();
        return null;
    }

    /* ------------------------------------------------------------ */
    /*
     * @see javax.servlet.ServletRequest#getParameter(java.lang.String)
     */
    @Override
    public String getParameter(String name)
    {
        return getParameters().getValue(name,0);
    }

    /* ------------------------------------------------------------ */
    /*
     * @see javax.servlet.ServletRequest#getParameterMap()
     */
    @Override
    public Map<String, String[]> getParameterMap()
    {
        return Collections.unmodifiableMap(getParameters().toStringArrayMap());
    }

    /* ------------------------------------------------------------ */
    /*
     * @see javax.servlet.ServletRequest#getParameterNames()
     */
    @Override
    public Enumeration<String> getParameterNames()
    {
        return Collections.enumeration(getParameters().keySet());
    }

    /* ------------------------------------------------------------ */
    /*
     * @see javax.servlet.ServletRequest#getParameterValues(java.lang.String)
     */
    @Override
    public String[] getParameterValues(String name)
    {
        List<String> vals = getParameters().getValues(name);
        if (vals == null)
            return null;
        return vals.toArray(new String[vals.size()]);
    }

    /* ------------------------------------------------------------ */
    public MultiMap<String> getQueryParameters()
    {
        return _queryParameters;
    }

    /* ------------------------------------------------------------ */
    public void setQueryParameters(MultiMap<String> queryParameters)
    {
        _queryParameters = queryParameters;
    }

    /* ------------------------------------------------------------ */
    public void setContentParameters(MultiMap<String> contentParameters)
    {
        _contentParameters = contentParameters;
    }

    /* ------------------------------------------------------------ */
    public void resetParameters()
    {
        _parameters = null;
    }

    /* ------------------------------------------------------------ */
    /*
     * @see javax.servlet.http.HttpServletRequest#getPathInfo()
     */
    @Override
    public String getPathInfo()
    {
        return _pathInfo;
    }

    /* ------------------------------------------------------------ */
    /*
     * @see javax.servlet.http.HttpServletRequest#getPathTranslated()
     */
    @Override
    public String getPathTranslated()
    {
        if (_pathInfo == null || _context == null)
            return null;
        return _context.getRealPath(_pathInfo);
    }

    /* ------------------------------------------------------------ */
    /*
     * @see javax.servlet.ServletRequest#getProtocol()
     */
    @Override
    public String getProtocol()
    {
        MetaData.Request metadata = _metaData;
        if (metadata==null)
            return null;
        HttpVersion version = metadata.getHttpVersion();
        if (version==null)
            return null;
        return version.toString();
    }

    /* ------------------------------------------------------------ */
    /*
     * @see javax.servlet.ServletRequest#getProtocol()
     */
    public HttpVersion getHttpVersion()
    {
        MetaData.Request metadata = _metaData;
        return metadata==null?null:metadata.getHttpVersion();
    }

    /* ------------------------------------------------------------ */
    public String getQueryEncoding()
    {
        return _queryEncoding;
    }

    /* ------------------------------------------------------------ */
    /*
     * @see javax.servlet.http.HttpServletRequest#getQueryString()
     */
    @Override
    public String getQueryString()
    {
        MetaData.Request metadata = _metaData;
        return metadata==null?null:metadata.getURI().getQuery();
    }

    /* ------------------------------------------------------------ */
    /*
     * @see javax.servlet.ServletRequest#getReader()
     */
    @Override
    public BufferedReader getReader() throws IOException
    {
        if (_inputState != __NONE && _inputState != __READER)
            throw new IllegalStateException("STREAMED");

        if (_inputState == __READER)
            return _reader;

        String encoding = getCharacterEncoding();
        if (encoding == null)
            encoding = StringUtil.__ISO_8859_1;

        if (_reader == null || !encoding.equalsIgnoreCase(_readerEncoding))
        {
            final ServletInputStream in = getInputStream();
            _readerEncoding = encoding;
            _reader = new BufferedReader(new InputStreamReader(in,encoding))
            {
                @Override
                public void close() throws IOException
                {
                    in.close();
                }
            };
        }
        _inputState = __READER;
        return _reader;
    }

    /* ------------------------------------------------------------ */
    @Override
    @Deprecated(since = "Servlet API 2.1")
    public String getRealPath(String path)
    {
        if (_context == null)
            return null;
        return _context.getRealPath(path);
    }

    /* ------------------------------------------------------------ */
    /**
     * Access the underlying Remote {@link InetSocketAddress} for this request.
     *
     * @return the remote {@link InetSocketAddress} for this request, or null if the request has no remote (see {@link ServletRequest#getRemoteAddr()} for
     *         conditions that result in no remote address)
     */
    public InetSocketAddress getRemoteInetSocketAddress()
    {
        InetSocketAddress remote = _remote;
        if (remote == null)
            remote = _channel.getRemoteAddress();

        return remote;
    }

    /* ------------------------------------------------------------ */
    /*
     * @see javax.servlet.ServletRequest#getRemoteAddr()
     */
    @Override
    public String getRemoteAddr()
    {
        InetSocketAddress remote=_remote;
        if (remote==null)
            remote=_channel.getRemoteAddress();

        if (remote==null)
            return "";

        InetAddress address = remote.getAddress();
        if (address==null)
            return remote.getHostString();

        return address.getHostAddress();
    }

    /* ------------------------------------------------------------ */
    /*
     * @see javax.servlet.ServletRequest#getRemoteHost()
     */
    @Override
    public String getRemoteHost()
    {
        InetSocketAddress remote=_remote;
        if (remote==null)
            remote=_channel.getRemoteAddress();
        return remote==null?"":remote.getHostString();
    }

    /* ------------------------------------------------------------ */
    /*
     * @see javax.servlet.ServletRequest#getRemotePort()
     */
    @Override
    public int getRemotePort()
    {
        InetSocketAddress remote=_remote;
        if (remote==null)
            remote=_channel.getRemoteAddress();
        return remote==null?0:remote.getPort();
    }

    /* ------------------------------------------------------------ */
    /*
     * @see javax.servlet.http.HttpServletRequest#getRemoteUser()
     */
    @Override
    public String getRemoteUser()
    {
        Principal p = getUserPrincipal();
        if (p == null)
            return null;
        return p.getName();
    }

    /* ------------------------------------------------------------ */
    /*
     * @see javax.servlet.ServletRequest#getRequestDispatcher(java.lang.String)
     */
    @Override
    public RequestDispatcher getRequestDispatcher(String path)
    {
        // path is encoded, potentially with query
        
        path = URIUtil.compactPath(path);

        if (path == null || _context == null)
            return null;

        // handle relative path
        if (!path.startsWith("/"))
        {
            String relTo = URIUtil.addPaths(_servletPath,_pathInfo);
            int slash = relTo.lastIndexOf("/");
            if (slash > 1)
                relTo = relTo.substring(0,slash + 1);
            else
                relTo = "/";
            path = URIUtil.addPaths(relTo,path);
        }

        return _context.getRequestDispatcher(path);
    }

    /* ------------------------------------------------------------ */
    /*
     * @see javax.servlet.http.HttpServletRequest#getRequestedSessionId()
     */
    @Override
    public String getRequestedSessionId()
    {
        return _requestedSessionId;
    }

    /* ------------------------------------------------------------ */
    /*
     * @see javax.servlet.http.HttpServletRequest#getRequestURI()
     */
    @Override
    public String getRequestURI()
    {
        MetaData.Request metadata = _metaData;
        return metadata==null?null:metadata.getURI().getPath();
    }

    /* ------------------------------------------------------------ */
    /*
     * @see javax.servlet.http.HttpServletRequest#getRequestURL()
     */
    @Override
    public StringBuffer getRequestURL()
    {
        final StringBuffer url = new StringBuffer(128);
        URIUtil.appendSchemeHostPort(url,getScheme(),getServerName(),getServerPort());
        url.append(getRequestURI());
        return url;
    }

    /* ------------------------------------------------------------ */
    public Response getResponse()
    {
        return _channel.getResponse();
    }

    /* ------------------------------------------------------------ */
    /**
     * Reconstructs the URL the client used to make the request. The returned URL contains a protocol, server name, port number, and, but it does not include a
     * path.
     * <p>
     * Because this method returns a <code>StringBuffer</code>, not a string, you can modify the URL easily, for example, to append path and query parameters.
     *
     * This method is useful for creating redirect messages and for reporting errors.
     *
     * @return "scheme://host:port"
     */
    public StringBuilder getRootURL()
    {
        StringBuilder url = new StringBuilder(128);
        URIUtil.appendSchemeHostPort(url,getScheme(),getServerName(),getServerPort());
        return url;
    }

    /* ------------------------------------------------------------ */
    /*
     * @see javax.servlet.ServletRequest#getScheme()
     */
    @Override
    public String getScheme()
    {
        MetaData.Request metadata = _metaData;
        String scheme = metadata==null?null:metadata.getURI().getScheme();
        return scheme==null?HttpScheme.HTTP.asString():scheme;
    }

    /* ------------------------------------------------------------ */
    /*
     * @see javax.servlet.ServletRequest#getServerName()
     */
    @Override
    public String getServerName()
    {
        MetaData.Request metadata = _metaData;
        String name = metadata==null?null:metadata.getURI().getHost();

        // Return already determined host
        if (name != null)
            return name;

        return findServerName();
    }

    /* ------------------------------------------------------------ */
    private String findServerName()
    {
        // Return host from connection
        String name=getLocalName();
        if (name != null)
            return name;

        // Return the local host
        try
        {
            return InetAddress.getLocalHost().getHostAddress();
        }
        catch (java.net.UnknownHostException e)
        {
            LOG.ignore(e);
        }
        return null;
    }

    /* ------------------------------------------------------------ */
    /*
     * @see javax.servlet.ServletRequest#getServerPort()
     */
    @Override
    public int getServerPort()
    {
        MetaData.Request metadata = _metaData;
        HttpURI uri = metadata==null?null:metadata.getURI();
        int port = (uri==null||uri.getHost()==null)?findServerPort():uri.getPort();

        // If no port specified, return the default port for the scheme
        if (port <= 0)
        {
            if (getScheme().equalsIgnoreCase(URIUtil.HTTPS))
                return 443;
            return 80;
        }

        // return a specific port
        return port;
    }

    /* ------------------------------------------------------------ */
    private int findServerPort()
    {
        // Return host from connection
        if (_channel != null)
            return getLocalPort();

        return -1;
    }

    /* ------------------------------------------------------------ */
    @Override
    public ServletContext getServletContext()
    {
        return _context;
    }

    /* ------------------------------------------------------------ */
    /*
     */
    public String getServletName()
    {
        if (_scope != null)
            return _scope.getName();
        return null;
    }

    /* ------------------------------------------------------------ */
    /*
     * @see javax.servlet.http.HttpServletRequest#getServletPath()
     */
    @Override
    public String getServletPath()
    {
        if (_servletPath == null)
            _servletPath = "";
        return _servletPath;
    }

    /* ------------------------------------------------------------ */
    public ServletResponse getServletResponse()
    {
        return _channel.getResponse();
    }

    /* ------------------------------------------------------------ */
    @Override
    public String changeSessionId()
    {
        HttpSession session = getSession(false);
        if (session == null)
            throw new IllegalStateException("No session");

        if (session instanceof Session)
        {
            Session s =  ((Session)session);
            s.renewId(this);
            if (getRemoteUser() != null)
                s.setAttribute(Session.SESSION_CREATED_SECURE, Boolean.TRUE);
            if (s.isIdChanged() && _sessionHandler.isUsingCookies())
                _channel.getResponse().replaceCookie(_sessionHandler.getSessionCookie(s, getContextPath(), isSecure()));
        }

        return session.getId();
    }

    /* ------------------------------------------------------------ */
    /*
     * @see javax.servlet.http.HttpServletRequest#getSession()
     */
    @Override
    public HttpSession getSession()
    {
        return getSession(true);
    }

    /* ------------------------------------------------------------ */
    /*
     * @see javax.servlet.http.HttpServletRequest#getSession(boolean)
     */
    @Override
    public HttpSession getSession(boolean create)
    {
        if (_session != null)
        {
            if (_sessionHandler != null && !_sessionHandler.isValid(_session))
                _session = null;
            else
                return _session;
        }

        if (!create)
            return null;

        if (getResponse().isCommitted())
            throw new IllegalStateException("Response is committed");

        if (_sessionHandler == null)
            throw new IllegalStateException("No SessionManager");

        _session = _sessionHandler.newHttpSession(this);
        HttpCookie cookie = _sessionHandler.getSessionCookie(_session,getContextPath(),isSecure());
        if (cookie != null)
            _channel.getResponse().replaceCookie(cookie);

        return _session;
    }

    /* ------------------------------------------------------------ */
    /**
     * @return Returns the sessionManager.
     */
    public SessionHandler getSessionHandler()
    {
        return _sessionHandler;
    }

    /* ------------------------------------------------------------ */
    /**
     * Get Request TimeStamp
     *
     * @return The time that the request was received.
     */
    public long getTimeStamp()
    {
        return _timeStamp;
    }

    /* ------------------------------------------------------------ */
    /**
     * @return Returns the uri.
     */
    public HttpURI getHttpURI()
    {
        MetaData.Request metadata = _metaData;
        return metadata==null?null:metadata.getURI();
    }

    /* ------------------------------------------------------------ */
    /**
     * @return Returns the original uri passed in metadata before customization/rewrite
     */
    public String getOriginalURI()
    {
        return _originalUri;
    }

    /* ------------------------------------------------------------ */
    /**
     * @param uri the URI to set
     */
    public void setHttpURI(HttpURI uri)
    {
        MetaData.Request metadata = _metaData;
        if (metadata!=null)
            metadata.setURI(uri);
    }

    /* ------------------------------------------------------------ */
    public UserIdentity getUserIdentity()
    {
        if (_authentication instanceof Authentication.Deferred)
            setAuthentication(((Authentication.Deferred)_authentication).authenticate(this));

        if (_authentication instanceof Authentication.User)
            return ((Authentication.User)_authentication).getUserIdentity();
        return null;
    }

    /* ------------------------------------------------------------ */
    /**
     * @return The resolved user Identity, which may be null if the {@link Authentication} is not {@link Authentication.User} (eg.
     *         {@link Authentication.Deferred}).
     */
    public UserIdentity getResolvedUserIdentity()
    {
        if (_authentication instanceof Authentication.User)
            return ((Authentication.User)_authentication).getUserIdentity();
        return null;
    }

    /* ------------------------------------------------------------ */
    public UserIdentity.Scope getUserIdentityScope()
    {
        return _scope;
    }

    /* ------------------------------------------------------------ */
    /*
     * @see javax.servlet.http.HttpServletRequest#getUserPrincipal()
     */
    @Override
    public Principal getUserPrincipal()
    {
        if (_authentication instanceof Authentication.Deferred)
            setAuthentication(((Authentication.Deferred)_authentication).authenticate(this));

        if (_authentication instanceof Authentication.User)
        {
            UserIdentity user = ((Authentication.User)_authentication).getUserIdentity();
            return user.getUserPrincipal();
        }

        return null;
    }


    /* ------------------------------------------------------------ */
    public boolean isHandled()
    {
        return _handled;
    }

    @Override
    public boolean isAsyncStarted()
    {
       return getHttpChannelState().isAsyncStarted();
    }


    /* ------------------------------------------------------------ */
    @Override
    public boolean isAsyncSupported()
    {
        return _asyncNotSupportedSource==null;
    }

    /* ------------------------------------------------------------ */
    /*
     * @see javax.servlet.http.HttpServletRequest#isRequestedSessionIdFromCookie()
     */
    @Override
    public boolean isRequestedSessionIdFromCookie()
    {
        return _requestedSessionId != null && _requestedSessionIdFromCookie;
    }

    /* ------------------------------------------------------------ */
    /*
     * @see javax.servlet.http.HttpServletRequest#isRequestedSessionIdFromUrl()
     */
    @Override
    @Deprecated(since = "Servlet API 2.1")
    public boolean isRequestedSessionIdFromUrl()
    {
        return _requestedSessionId != null && !_requestedSessionIdFromCookie;
    }

    /* ------------------------------------------------------------ */
    /*
     * @see javax.servlet.http.HttpServletRequest#isRequestedSessionIdFromURL()
     */
    @Override
    public boolean isRequestedSessionIdFromURL()
    {
        return _requestedSessionId != null && !_requestedSessionIdFromCookie;
    }

    /* ------------------------------------------------------------ */
    /*
     * @see javax.servlet.http.HttpServletRequest#isRequestedSessionIdValid()
     */
    @Override
    public boolean isRequestedSessionIdValid()
    {
        if (_requestedSessionId == null)
            return false;

        HttpSession session = getSession(false);
        return (session != null && _sessionHandler.getSessionIdManager().getId(_requestedSessionId).equals(_sessionHandler.getId(session)));
    }

    /* ------------------------------------------------------------ */
    /*
     * @see javax.servlet.ServletRequest#isSecure()
     */
    @Override
    public boolean isSecure()
    {
        return _secure;
    }

    /* ------------------------------------------------------------ */
    public void setSecure(boolean secure)
    {
        _secure=secure;
    }

    /* ------------------------------------------------------------ */
    /*
     * @see javax.servlet.http.HttpServletRequest#isUserInRole(java.lang.String)
     */
    @Override
    public boolean isUserInRole(String role)
    {
        if (_authentication instanceof Authentication.Deferred)
            setAuthentication(((Authentication.Deferred)_authentication).authenticate(this));

        if (_authentication instanceof Authentication.User)
            return ((Authentication.User)_authentication).isUserInRole(_scope,role);
        return false;
    }


    /* ------------------------------------------------------------ */
    /**
     * @param request the Request metadata
     */
    public void setMetaData(org.eclipse.jetty.http.MetaData.Request request)
    {
        _metaData = request;
        HttpURI uri = request.getURI();
        _originalUri = uri.isAbsolute() && request.getHttpVersion()!=HttpVersion.HTTP_2
            ? uri.toString()
            : uri.getPathQuery();

        if (uri.getScheme()==null)
            uri.setScheme("http");

        if (!uri.hasAuthority())
        {
            HttpField field = getHttpFields().getField(HttpHeader.HOST);
            if (field instanceof HostPortHttpField)
            {
                HostPortHttpField authority = (HostPortHttpField)field;
                uri.setAuthority(authority.getHost(),authority.getPort());
            }
        }

        String encoded = uri.getPath();
        String path;
        if (encoded==null)
        {
            path = uri.isAbsolute()?"/":null;
            uri.setPath(path);
        }
        else if (encoded.startsWith("/"))
        {
            path = (encoded.length()==1)?"/":URIUtil.canonicalPath(URIUtil.decodePath(encoded));
        }
        else if ("*".equals(encoded) || HttpMethod.CONNECT.is(getMethod()))
        {
            path = encoded;
        }
        else
        {
            path = null;
        }

        if (path==null || path.isEmpty())
        {
            setPathInfo(encoded==null?"":encoded);
            throw new BadMessageException(400,"Bad URI");
        }
        setPathInfo(path);

    }

    /* ------------------------------------------------------------ */
    public org.eclipse.jetty.http.MetaData.Request getMetaData()
    {
        return _metaData;
    }

    /* ------------------------------------------------------------ */
    public boolean hasMetaData()
    {
        return _metaData!=null;
    }

    /* ------------------------------------------------------------ */
    protected void recycle()
    {
        _metaData=null;

        if (_context != null)
            throw new IllegalStateException("Request in context!");

        if (_inputState == __READER)
        {
            try
            {
                int r = _reader.read();
                while (r != -1)
                    r = _reader.read();
            }
            catch (Exception e)
            {
                LOG.ignore(e);
                _reader = null;
            }
        }

        _dispatcherType=null;
        setAuthentication(Authentication.NOT_CHECKED);
        getHttpChannelState().recycle();
        if (_async!=null)
            _async.reset();
        _async=null;
        _asyncNotSupportedSource = null;
        _handled = false;
        if (_attributes != null)
            _attributes.clearAttributes();
        _contentType = null;
        _characterEncoding = null;
        _contextPath = null;
        if (_cookies != null)
            _cookies.reset();
        _cookiesExtracted = false;
        _context = null;
        _newContext=false;
        _pathInfo = null;
        _queryEncoding = null;
        _requestedSessionId = null;
        _requestedSessionIdFromCookie = false;
        _secure=false;
        _session = null;
        _sessionHandler = null;
        _scope = null;
        _servletPath = null;
        _timeStamp = 0;
        _queryParameters = null;
        _contentParameters = null;
        _parameters = null;
        _pathSpec = null;
        _contentParamsExtracted = false;
        _inputState = __NONE;
        _multiParts = null;
        _remote=null;
        _input.recycle();
    }

    /* ------------------------------------------------------------ */
    /*
     * @see javax.servlet.ServletRequest#removeAttribute(java.lang.String)
     */
    @Override
    public void removeAttribute(String name)
    {
        Object old_value = _attributes == null?null:_attributes.getAttribute(name);

        if (_attributes != null)
            _attributes.removeAttribute(name);

        if (old_value != null && !_requestAttributeListeners.isEmpty())
        {
            final ServletRequestAttributeEvent event = new ServletRequestAttributeEvent(_context,this,name,old_value);
            for (ServletRequestAttributeListener listener : _requestAttributeListeners)
                listener.attributeRemoved(event);
        }
    }

    /* ------------------------------------------------------------ */
    public void removeEventListener(final EventListener listener)
    {
        _requestAttributeListeners.remove(listener);
    }

    /* ------------------------------------------------------------ */
    public void setAsyncSupported(boolean supported,String source)
    {
        _asyncNotSupportedSource = supported?null:(source==null?"unknown":source);
    }

    /* ------------------------------------------------------------ */
    /*
     * Set a request attribute. if the attribute name is "org.eclipse.jetty.server.server.Request.queryEncoding" then the value is also passed in a call to
     * {@link #setQueryEncoding}.
     *
     * @see javax.servlet.ServletRequest#setAttribute(java.lang.String, java.lang.Object)
     */
    @Override
    public void setAttribute(String name, Object value)
    {
        Object old_value = _attributes == null?null:_attributes.getAttribute(name);

        if ("org.eclipse.jetty.server.Request.queryEncoding".equals(name))
            setQueryEncoding(value == null?null:value.toString());
        else if ("org.eclipse.jetty.server.sendContent".equals(name))
            LOG.warn("Deprecated: org.eclipse.jetty.server.sendContent");

        if (_attributes == null)
            _attributes = new AttributesMap();
        _attributes.setAttribute(name,value);

        if (!_requestAttributeListeners.isEmpty())
        {
            final ServletRequestAttributeEvent event = new ServletRequestAttributeEvent(_context,this,name,old_value == null?value:old_value);
            for (ServletRequestAttributeListener l : _requestAttributeListeners)
            {
                if (old_value == null)
                    l.attributeAdded(event);
                else if (value == null)
                    l.attributeRemoved(event);
                else
                    l.attributeReplaced(event);
            }
        }
    }

    /* ------------------------------------------------------------ */
    /*
     */
    public void setAttributes(Attributes attributes)
    {
        _attributes = attributes;
    }

    /* ------------------------------------------------------------ */

    /* ------------------------------------------------------------ */
    /**
     * Set the authentication.
     *
     * @param authentication
     *            the authentication to set
     */
    public void setAuthentication(Authentication authentication)
    {
        _authentication = authentication;
    }

    /* ------------------------------------------------------------ */
    /*
     * @see javax.servlet.ServletRequest#setCharacterEncoding(java.lang.String)
     */
    @Override
    public void setCharacterEncoding(String encoding) throws UnsupportedEncodingException
    {
        if (_inputState != __NONE)
            return;

        _characterEncoding = encoding;

        // check encoding is supported
        if (!StringUtil.isUTF8(encoding))
        {
            try
            {
                Charset.forName(encoding);
            }
            catch (UnsupportedCharsetException e)
            {
                throw new UnsupportedEncodingException(e.getMessage());
            }
        }
    }

    /* ------------------------------------------------------------ */
    /*
     * @see javax.servlet.ServletRequest#setCharacterEncoding(java.lang.String)
     */
    public void setCharacterEncodingUnchecked(String encoding)
    {
        _characterEncoding = encoding;
    }

    /* ------------------------------------------------------------ */
    /*
     * @see javax.servlet.ServletRequest#getContentType()
     */
    public void setContentType(String contentType)
    {
        _contentType = contentType;
    }

    /* ------------------------------------------------------------ */
    /**
     * Set request context
     *
     * @param context
     *            context object
     */
    public void setContext(Context context)
    {
        _newContext = _context != context;
        _context = context;
    }

    /* ------------------------------------------------------------ */
    /**
     * @return True if this is the first call of <code>takeNewContext()</code> since the last
     *         {@link #setContext(org.eclipse.jetty.server.handler.ContextHandler.Context)} call.
     */
    public boolean takeNewContext()
    {
        boolean nc = _newContext;
        _newContext = false;
        return nc;
    }

    /* ------------------------------------------------------------ */
    /**
     * Sets the "context path" for this request
     * @param contextPath the context path for this request
     * @see HttpServletRequest#getContextPath()
     */
    public void setContextPath(String contextPath)
    {
        _contextPath = contextPath;
    }

    /* ------------------------------------------------------------ */
    /**
     * @param cookies
     *            The cookies to set.
     */
    public void setCookies(Cookie[] cookies)
    {
        if (_cookies == null)
            _cookies = new Cookies(getHttpChannel().getHttpConfiguration().getRequestCookieCompliance(), getComplianceViolationListener());
        _cookies.setCookies(cookies);
    }

    /* ------------------------------------------------------------ */
    public void setDispatcherType(DispatcherType type)
    {
        _dispatcherType = type;
    }

    /* ------------------------------------------------------------ */
    public void setHandled(boolean h)
    {
        _handled = h;
    }

    /* ------------------------------------------------------------ */
    /**
     * @param method The method to set.
     */
    public void setMethod(String method)
    {
        MetaData.Request metadata = _metaData;
        if (metadata!=null)
             metadata.setMethod(method);
    }

    public void setHttpVersion(HttpVersion version)
    {
        MetaData.Request metadata = _metaData;
        if (metadata!=null)
            metadata.setHttpVersion(version);
    }

    /* ------------------------------------------------------------ */
    public boolean isHead()
    {
        return HttpMethod.HEAD.is(getMethod());
    }

    /* ------------------------------------------------------------ */
    /**
     * @param pathInfo
     *            The pathInfo to set.
     */
    public void setPathInfo(String pathInfo)
    {
        _pathInfo = pathInfo;
    }

    /* ------------------------------------------------------------ */
    /**
     * Set the character encoding used for the query string. This call will effect the return of getQueryString and getParamaters. It must be called before any
     * getParameter methods.
     *
     * The request attribute "org.eclipse.jetty.server.server.Request.queryEncoding" may be set as an alternate method of calling setQueryEncoding.
     *
     * @param queryEncoding the URI query character encoding
     */
    public void setQueryEncoding(String queryEncoding)
    {
        _queryEncoding = queryEncoding;
    }

    /* ------------------------------------------------------------ */
    /**
     * @param queryString
     *            The queryString to set.
     */
    public void setQueryString(String queryString)
    {
        MetaData.Request metadata = _metaData;
        HttpURI uri = metadata==null?null:metadata.getURI();
        if (uri!=null)
            uri.setQuery(queryString);
        _queryEncoding = null; //assume utf-8
    }

    /* ------------------------------------------------------------ */
    /**
     * @param addr
     *            The address to set.
     */
    public void setRemoteAddr(InetSocketAddress addr)
    {
        _remote = addr;
    }

    /* ------------------------------------------------------------ */
    /**
     * @param requestedSessionId
     *            The requestedSessionId to set.
     */
    public void setRequestedSessionId(String requestedSessionId)
    {
        _requestedSessionId = requestedSessionId;
    }

    /* ------------------------------------------------------------ */
    /**
     * @param requestedSessionIdCookie
     *            The requestedSessionIdCookie to set.
     */
    public void setRequestedSessionIdFromCookie(boolean requestedSessionIdCookie)
    {
        _requestedSessionIdFromCookie = requestedSessionIdCookie;
    }

    /* ------------------------------------------------------------ */
    public void setURIPathQuery(String requestURI)
    {
        MetaData.Request metadata = _metaData;
        HttpURI uri = metadata==null?null:metadata.getURI();
        if (uri!=null)
            uri.setPathQuery(requestURI);
    }

    /* ------------------------------------------------------------ */
    /**
     * @param scheme
     *            The scheme to set.
     */
    public void setScheme(String scheme)
    {
        MetaData.Request metadata = _metaData;
        HttpURI uri = metadata==null?null:metadata.getURI();
        if (uri!=null)
            uri.setScheme(scheme);
    }

    /* ------------------------------------------------------------ */
    /**
     * @param host
     *            The host to set.
     * @param port
     *            the port to set
     */
    public void setAuthority(String host,int port)
    {
        MetaData.Request metadata = _metaData;
        HttpURI uri = metadata==null?null:metadata.getURI();
        if (uri!=null)
            uri.setAuthority(host,port);
    }

    /* ------------------------------------------------------------ */
    /**
     * @param servletPath
     *            The servletPath to set.
     */
    public void setServletPath(String servletPath)
    {
        _servletPath = servletPath;
    }

    /* ------------------------------------------------------------ */
    /**
     * @param session
     *            The session to set.
     */
    public void setSession(HttpSession session)
    {
        _session = session;
    }

    /* ------------------------------------------------------------ */
    /**
     * @param sessionHandler
     *            The SessionHandler to set.
     */
    public void setSessionHandler(SessionHandler sessionHandler)
    {
        _sessionHandler = sessionHandler;
    }

    /* ------------------------------------------------------------ */
    public void setTimeStamp(long ts)
    {
        _timeStamp = ts;
    }

    /* ------------------------------------------------------------ */
    public void setUserIdentityScope(UserIdentity.Scope scope)
    {
        _scope = scope;
    }

    /* ------------------------------------------------------------ */
    @Override
    public AsyncContext startAsync() throws IllegalStateException
    {
        if (_asyncNotSupportedSource!=null)
            throw new IllegalStateException("!asyncSupported: "+_asyncNotSupportedSource);
        HttpChannelState state = getHttpChannelState();
        if (_async==null)
            _async=new AsyncContextState(state);
        AsyncContextEvent event = new AsyncContextEvent(_context,_async,state,this,this,getResponse());
        state.startAsync(event);
        return _async;
    }

    /* ------------------------------------------------------------ */
    @Override
    public AsyncContext startAsync(ServletRequest servletRequest, ServletResponse servletResponse) throws IllegalStateException
    {
        if (_asyncNotSupportedSource!=null)
            throw new IllegalStateException("!asyncSupported: "+_asyncNotSupportedSource);
        HttpChannelState state = getHttpChannelState();
        if (_async==null)
            _async=new AsyncContextState(state);
        AsyncContextEvent event = new AsyncContextEvent(_context,_async,state,this,servletRequest,servletResponse);
        event.setDispatchContext(getServletContext());

        String uri = ((HttpServletRequest)servletRequest).getRequestURI();
        if (_contextPath!=null && uri.startsWith(_contextPath))
            uri = uri.substring(_contextPath.length());
        else
            // TODO probably need to strip encoded context from requestURI, but will do this for now:
            uri = URIUtil.encodePath(URIUtil.addPaths(getServletPath(),getPathInfo()));

        event.setDispatchPath(uri);
        state.startAsync(event);
        return _async;
    }

    /* ------------------------------------------------------------ */
    @Override
    public String toString()
    {
        return String.format("%s%s%s %s%s@%x",
                getClass().getSimpleName(),
                _handled ? "[" : "(",
                getMethod(),
                getHttpURI(),
                _handled ? "]" : ")",
                hashCode());
    }

    /* ------------------------------------------------------------ */
    @Override
    public boolean authenticate(HttpServletResponse response) throws IOException, ServletException
    {
        if (_authentication instanceof Authentication.Deferred)
        {
            setAuthentication(((Authentication.Deferred)_authentication).authenticate(this,response));
            return !(_authentication instanceof Authentication.ResponseSent);
        }
        response.sendError(HttpStatus.UNAUTHORIZED_401);
        return false;
    }

    /* ------------------------------------------------------------ */
    @Override
    public Part getPart(String name) throws IOException, ServletException
    {
        getParts();

        return _multiParts.getPart(name);
    }

    /* ------------------------------------------------------------ */
    @Override
    public Collection<Part> getParts() throws IOException, ServletException
    {
        String contentType = getContentType();
        if (contentType == null || !MimeTypes.Type.MULTIPART_FORM_DATA.is(HttpFields.valueParameters(contentType,null)))
            throw new ServletException("Content-Type != multipart/form-data");
        return getParts(null);
    }

    private Collection<Part> getParts(MultiMap<String> params) throws IOException, ServletException
    {        
        if (_multiParts == null)
            _multiParts = (MultiParts)getAttribute(__MULTIPARTS);

        if (_multiParts == null)
        {
            MultipartConfigElement config = (MultipartConfigElement)getAttribute(__MULTIPART_CONFIG_ELEMENT);
            if (config == null)
                throw new IllegalStateException("No multipart config for servlet");

            _multiParts = newMultiParts(getInputStream(),
                                       _contentType, config,
                                       (_context != null?(File)_context.getAttribute("javax.servlet.context.tempdir"):null));

            setAttribute(__MULTIPARTS, _multiParts);
            Collection<Part> parts = _multiParts.getParts(); //causes parsing
                       
            String _charset_ = null;
            Part charsetPart = _multiParts.getPart("_charset_");
            if(charsetPart != null)
            {
                try (InputStream is = charsetPart.getInputStream())
                {
                    ByteArrayOutputStream os = new ByteArrayOutputStream();
                    IO.copy(is, os);
                    _charset_ = new String(os.toByteArray(),StandardCharsets.UTF_8);
                }
            }

            /*
            Select Charset to use for this part. (NOTE: charset behavior is for the part value only and not the part header/field names)
                1. Use the part specific charset as provided in that part's Content-Type header; else
                2. Use the overall default charset. Determined by:
                    a. if part name _charset_ exists, use that part's value.
                    b. if the request.getCharacterEncoding() returns a value, use that.
                        (note, this can be either from the charset field on the request Content-Type
                        header, or from a manual call to request.setCharacterEncoding())
                    c. use utf-8.
             */
            Charset defaultCharset;
            if (_charset_ != null)
                defaultCharset = Charset.forName(_charset_);
            else if (getCharacterEncoding() != null)
                defaultCharset = Charset.forName(getCharacterEncoding());
            else
                defaultCharset = StandardCharsets.UTF_8;
            
            ByteArrayOutputStream os = null;
            for (Part p:parts)
            {
                if (p.getSubmittedFileName() == null)
                {
                    // Servlet Spec 3.0 pg 23, parts without filename must be put into params.
                    String charset = null;
                    if (p.getContentType() != null)
                        charset = MimeTypes.getCharsetFromContentType(p.getContentType());

                    try (InputStream is = p.getInputStream())
                    {
                        if (os == null)
                            os = new ByteArrayOutputStream();
                        IO.copy(is, os);
                        
                        String content=new String(os.toByteArray(),charset==null?defaultCharset:Charset.forName(charset));
                        if (_contentParameters == null)
                            _contentParameters = params == null ? new MultiMap<>() : params;
                        _contentParameters.add(p.getName(), content);
                    }
                    os.reset();
                }
            }
        }

        return _multiParts.getParts();
    }


    private MultiParts newMultiParts(ServletInputStream inputStream, String contentType, MultipartConfigElement config, Object object) throws IOException
    {
<<<<<<< HEAD
        return new MultiParts.MultiPartsHttpParser(getInputStream(), getContentType(), config,
                (_context != null ? (File) _context.getAttribute("javax.servlet.context.tempdir") : null), this);
=======
        MultiPartFormDataCompliance compliance = getHttpChannel().getHttpConfiguration().getMultipartFormDataCompliance();
        if(LOG.isDebugEnabled())
            LOG.debug("newMultiParts {} {}",compliance, this);
        
        switch(compliance)
        {
            case RFC7578:
                return new MultiParts.MultiPartsHttpParser(getInputStream(), contentType, config,
                        (_context != null?(File)_context.getAttribute("javax.servlet.context.tempdir"):null), this);
                
            case LEGACY: 
            default:
                return new MultiParts.MultiPartsUtilParser(getInputStream(), contentType, config,
                    (_context != null?(File)_context.getAttribute("javax.servlet.context.tempdir"):null), this);
                        
        }
>>>>>>> 5ebd6d4a
    }

    /* ------------------------------------------------------------ */
    @Override
    public void login(String username, String password) throws ServletException
    {
        if (_authentication instanceof Authentication.LoginAuthentication)
        {
            Authentication auth = ((Authentication.LoginAuthentication)_authentication).login(username,password,this);
            if (auth == null)
                throw new Authentication.Failed("Authentication failed for username '"+username+"'");
            else
                _authentication = auth;
        }
        else
        {
            throw new Authentication.Failed("Authenticated failed for username '"+username+"'. Already authenticated as "+_authentication);
        }
    }

    /* ------------------------------------------------------------ */
    @Override
    public void logout() throws ServletException
    {
       if (_authentication instanceof Authentication.LogoutAuthentication)
            _authentication = ((Authentication.LogoutAuthentication)_authentication).logout(this);
    }

    /* ------------------------------------------------------------ */
    public void mergeQueryParameters(String oldQuery,String newQuery, boolean updateQueryString)
    {
        MultiMap<String> newQueryParams = null;
        // Have to assume ENCODING because we can't know otherwise.
        if (newQuery!=null)
        {
            newQueryParams = new MultiMap<>();
            UrlEncoded.decodeTo(newQuery, newQueryParams, UrlEncoded.ENCODING);
        }

        MultiMap<String> oldQueryParams = _queryParameters;
        if (oldQueryParams == null && oldQuery != null)
        {
            oldQueryParams = new MultiMap<>();
            try
            {
                UrlEncoded.decodeTo(oldQuery, oldQueryParams, getQueryEncoding()); 
            }
            catch(Throwable th)
            {
                throw new BadMessageException(400,"Bad query encoding",th);
            }
        }

        MultiMap<String> mergedQueryParams;
        if (newQueryParams==null || newQueryParams.size()==0)
            mergedQueryParams=oldQueryParams==null?NO_PARAMS:oldQueryParams;
        else if (oldQueryParams==null || oldQueryParams.size()==0)
            mergedQueryParams=newQueryParams==null?NO_PARAMS:newQueryParams;
        else
        {
            // Parameters values are accumulated.
            mergedQueryParams=new MultiMap<>(newQueryParams);
            mergedQueryParams.addAllValues(oldQueryParams);
        }

        setQueryParameters(mergedQueryParams);
        resetParameters();

        if (updateQueryString)
        {
            if (newQuery==null)
                setQueryString(oldQuery);
            else if (oldQuery==null)
                setQueryString(newQuery);
            else
            {
                // Build the new merged query string, parameters in the
                // new query string hide parameters in the old query string.
                StringBuilder mergedQuery = new StringBuilder();
                if (newQuery!=null)
                    mergedQuery.append(newQuery);
                for (Map.Entry<String, List<String>> entry : mergedQueryParams.entrySet())
                {
                    if (newQueryParams!=null && newQueryParams.containsKey(entry.getKey()))
                        continue;
                    for (String value : entry.getValue())
                    {
                        if (mergedQuery.length()>0)
                            mergedQuery.append("&");
                        URIUtil.encodePath(mergedQuery,entry.getKey());
                        mergedQuery.append('=');
                        URIUtil.encodePath(mergedQuery,value);
                    }
                }
                setQueryString(mergedQuery.toString());
            }
        }
    }

    /**
     * @see javax.servlet.http.HttpServletRequest#upgrade(java.lang.Class)
     */
    @Override
    public <T extends HttpUpgradeHandler> T upgrade(Class<T> handlerClass) throws IOException, ServletException
    {
        throw new ServletException("HttpServletRequest.upgrade() not supported in Jetty");
    }

    public void setPathSpec(PathSpec pathSpec)
    {
        _pathSpec = pathSpec;
    }

    public PathSpec getPathSpec()
    {
        return _pathSpec;
    }

    @Override
    public HttpServletMapping getHttpServletMapping()
    {
        final PathSpec pathSpec = _pathSpec;
        final MappingMatch match;
        final String mapping;
        if (pathSpec instanceof ServletPathSpec)
        {
            switch(((ServletPathSpec)pathSpec).getGroup())
            {
                case ROOT:
                    match = MappingMatch.CONTEXT_ROOT;
                    mapping = "";
                    break;
                case DEFAULT:
                    match = MappingMatch.DEFAULT;
                    mapping = "/";
                    break;
                case EXACT:
                    match = MappingMatch.EXACT;
                    mapping = _servletPath.startsWith("/")?_servletPath.substring(1):_servletPath;
                    break;
                case SUFFIX_GLOB:
                    match = MappingMatch.EXTENSION;
                    int dot = _servletPath.lastIndexOf('.');
                    mapping = _servletPath.substring(0,dot);
                    break;
                case PREFIX_GLOB:
                    match = MappingMatch.PATH;
                    mapping = _servletPath;
                    break;
                default:
                    match = null;
                    mapping = _servletPath;
                    break;
            }
        }
        else
        {
            match = null;
            mapping = _servletPath;
        }

        return new HttpServletMapping()
        {
            @Override
            public String getMatchValue()
            {
                return mapping;
            }

            @Override
            public String getPattern()
            {
                if (pathSpec!=null)
                    pathSpec.toString();
                return null;
            }

            @Override
            public String getServletName()
            {
                return Request.this.getServletName();
            }

            @Override
            public MappingMatch getMappingMatch()
            {
                return match;
            }
        };
    }
}<|MERGE_RESOLUTION|>--- conflicted
+++ resolved
@@ -1824,6 +1824,7 @@
     protected void recycle()
     {
         _metaData=null;
+        _originalUri=null;
 
         if (_context != null)
             throw new IllegalStateException("Request in context!");
@@ -2342,7 +2343,7 @@
                 throw new IllegalStateException("No multipart config for servlet");
 
             _multiParts = newMultiParts(getInputStream(),
-                                       _contentType, config,
+                                       getContentType(), config,
                                        (_context != null?(File)_context.getAttribute("javax.servlet.context.tempdir"):null));
 
             setAttribute(__MULTIPARTS, _multiParts);
@@ -2410,27 +2411,8 @@
 
     private MultiParts newMultiParts(ServletInputStream inputStream, String contentType, MultipartConfigElement config, Object object) throws IOException
     {
-<<<<<<< HEAD
-        return new MultiParts.MultiPartsHttpParser(getInputStream(), getContentType(), config,
+        return new MultiParts.MultiPartsHttpParser(getInputStream(), contentType, config,
                 (_context != null ? (File) _context.getAttribute("javax.servlet.context.tempdir") : null), this);
-=======
-        MultiPartFormDataCompliance compliance = getHttpChannel().getHttpConfiguration().getMultipartFormDataCompliance();
-        if(LOG.isDebugEnabled())
-            LOG.debug("newMultiParts {} {}",compliance, this);
-        
-        switch(compliance)
-        {
-            case RFC7578:
-                return new MultiParts.MultiPartsHttpParser(getInputStream(), contentType, config,
-                        (_context != null?(File)_context.getAttribute("javax.servlet.context.tempdir"):null), this);
-                
-            case LEGACY: 
-            default:
-                return new MultiParts.MultiPartsUtilParser(getInputStream(), contentType, config,
-                    (_context != null?(File)_context.getAttribute("javax.servlet.context.tempdir"):null), this);
-                        
-        }
->>>>>>> 5ebd6d4a
     }
 
     /* ------------------------------------------------------------ */
