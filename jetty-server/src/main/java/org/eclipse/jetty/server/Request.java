//
// ========================================================================
// Copyright (c) 1995-2020 Mort Bay Consulting Pty Ltd and others.
//
// This program and the accompanying materials are made available under
// the terms of the Eclipse Public License 2.0 which is available at
// https://www.eclipse.org/legal/epl-2.0
//
// This Source Code may also be made available under the following
// Secondary Licenses when the conditions for such availability set
// forth in the Eclipse Public License, v. 2.0 are satisfied:
// the Apache License v2.0 which is available at
// https://www.apache.org/licenses/LICENSE-2.0
//
// SPDX-License-Identifier: EPL-2.0 OR Apache-2.0
// ========================================================================
//

package org.eclipse.jetty.server;

import java.io.BufferedReader;
import java.io.ByteArrayOutputStream;
import java.io.File;
import java.io.IOException;
import java.io.InputStream;
import java.io.InputStreamReader;
import java.io.UnsupportedEncodingException;
import java.net.InetAddress;
import java.net.InetSocketAddress;
import java.nio.charset.Charset;
import java.nio.charset.StandardCharsets;
import java.nio.charset.UnsupportedCharsetException;
import java.security.Principal;
import java.util.ArrayList;
import java.util.Collection;
import java.util.Collections;
import java.util.EnumSet;
import java.util.Enumeration;
import java.util.EventListener;
import java.util.HashMap;
import java.util.List;
import java.util.Locale;
import java.util.Map;
import java.util.Objects;
import java.util.stream.Collectors;
import javax.servlet.AsyncContext;
import javax.servlet.AsyncListener;
import javax.servlet.DispatcherType;
import javax.servlet.MultipartConfigElement;
import javax.servlet.RequestDispatcher;
import javax.servlet.ServletContext;
import javax.servlet.ServletException;
import javax.servlet.ServletInputStream;
import javax.servlet.ServletRequest;
import javax.servlet.ServletRequestAttributeEvent;
import javax.servlet.ServletRequestAttributeListener;
import javax.servlet.ServletRequestWrapper;
import javax.servlet.ServletResponse;
import javax.servlet.http.Cookie;
import javax.servlet.http.HttpServletMapping;
import javax.servlet.http.HttpServletRequest;
import javax.servlet.http.HttpServletRequestWrapper;
import javax.servlet.http.HttpServletResponse;
import javax.servlet.http.HttpSession;
import javax.servlet.http.HttpUpgradeHandler;
import javax.servlet.http.Part;
import javax.servlet.http.PushBuilder;

import org.eclipse.jetty.http.BadMessageException;
import org.eclipse.jetty.http.ComplianceViolation;
import org.eclipse.jetty.http.HostPortHttpField;
import org.eclipse.jetty.http.HttpCookie;
import org.eclipse.jetty.http.HttpCookie.SetCookieHttpField;
import org.eclipse.jetty.http.HttpField;
import org.eclipse.jetty.http.HttpFields;
import org.eclipse.jetty.http.HttpHeader;
import org.eclipse.jetty.http.HttpHeaderValue;
import org.eclipse.jetty.http.HttpMethod;
import org.eclipse.jetty.http.HttpScheme;
import org.eclipse.jetty.http.HttpStatus;
import org.eclipse.jetty.http.HttpURI;
import org.eclipse.jetty.http.HttpVersion;
import org.eclipse.jetty.http.MetaData;
import org.eclipse.jetty.http.MimeTypes;
import org.eclipse.jetty.io.RuntimeIOException;
import org.eclipse.jetty.server.handler.ContextHandler;
import org.eclipse.jetty.server.handler.ContextHandler.Context;
import org.eclipse.jetty.server.session.Session;
import org.eclipse.jetty.server.session.SessionHandler;
import org.eclipse.jetty.util.Attributes;
import org.eclipse.jetty.util.AttributesMap;
import org.eclipse.jetty.util.IO;
import org.eclipse.jetty.util.MultiMap;
import org.eclipse.jetty.util.StringUtil;
import org.eclipse.jetty.util.URIUtil;
import org.eclipse.jetty.util.UrlEncoded;
import org.slf4j.Logger;
import org.slf4j.LoggerFactory;

/**
 * Jetty Request.
 * <p>
 * Implements {@link javax.servlet.http.HttpServletRequest} from the <code>javax.servlet.http</code> package.
 * </p>
 * <p>
 * The standard interface of mostly getters, is extended with setters so that the request is mutable by the handlers that it is passed to. This allows the
 * request object to be as lightweight as possible and not actually implement any significant behavior. For example
 * <ul>
 *
 * <li>the {@link Request#getContextPath()} method will return null, until the request has been passed to a {@link ContextHandler} which matches the
 * {@link Request#getPathInfo()} with a context path and calls {@link Request#setContext(Context,String)} as a result.  For
 * some dispatch types (ie include and named dispatch) the context path may not reflect the {@link ServletContext} set
 * by {@link Request#setContext(Context, String)}.</li>
 *
 * <li>the HTTP session methods will all return null sessions until such time as a request has been passed to a
 * {@link org.eclipse.jetty.server.session.SessionHandler} which checks for session cookies and enables the ability to create new sessions.</li>
 *
 * <li>The {@link Request#getServletPath()} method will return "" until the request has been passed to a <code>org.eclipse.jetty.servlet.ServletHandler</code>
 * and the pathInfo matched against the servlet URL patterns and {@link Request#setServletPathMapping(ServletPathMapping)} called as a result.</li>
 * </ul>
 *
 * <p>
 * A request instance is created for each connection accepted by the server and recycled for each HTTP request received via that connection.
 * An effort is made to avoid reparsing headers and cookies that are likely to be the same for requests from the same connection.
 * </p>
 * <p>
 * Request instances are recycled, which combined with badly written asynchronous applications can result in calls on requests that have been reset.
 * The code is written in a style to avoid NPE and ISE when such calls are made, as this has often proved generate exceptions that distraction
 * from debugging such bad asynchronous applications.  Instead, request methods attempt to not fail when called in an illegal state, so that hopefully
 * the bad application will proceed to a major state event (eg calling AsyncContext.onComplete) which has better asynchronous guards, true atomic state
 * and better failure behaviour that will assist in debugging.
 * </p>
 * <p>
 * The form content that a request can process is limited to protect from Denial of Service attacks. The size in bytes is limited by
 * {@link ContextHandler#getMaxFormContentSize()} or if there is no context then the "org.eclipse.jetty.server.Request.maxFormContentSize" {@link Server}
 * attribute. The number of parameters keys is limited by {@link ContextHandler#getMaxFormKeys()} or if there is no context then the
 * "org.eclipse.jetty.server.Request.maxFormKeys" {@link Server} attribute.
 * </p>
 * <p>If IOExceptions or timeouts occur while reading form parameters, these are thrown as unchecked Exceptions: ether {@link RuntimeIOException},
 * {@link BadMessageException} or {@link RuntimeException} as appropriate.</p>
 */
public class Request implements HttpServletRequest
{
    public static final String __MULTIPART_CONFIG_ELEMENT = "org.eclipse.jetty.multipartConfig";

    private static final Logger LOG = LoggerFactory.getLogger(Request.class);
    private static final Collection<Locale> __defaultLocale = Collections.singleton(Locale.getDefault());
    private static final int INPUT_NONE = 0;
    private static final int INPUT_STREAM = 1;
    private static final int INPUT_READER = 2;

    private static final MultiMap<String> NO_PARAMS = new MultiMap<>();
    private static final MultiMap<String> BAD_PARAMS = new MultiMap<>();

    /**
     * Compare inputParameters to NO_PARAMS by Reference
     *
     * @param inputParameters The parameters to compare to NO_PARAMS
     * @return True if the inputParameters reference is equal to NO_PARAMS otherwise False
     */
    private static boolean isNoParams(MultiMap<String> inputParameters)
    {
        @SuppressWarnings("ReferenceEquality")
        boolean isNoParams = (inputParameters == NO_PARAMS);
        return isNoParams;
    }

    /**
     * Obtain the base {@link Request} instance of a {@link ServletRequest}, by
     * coercion, unwrapping or special attribute.
     *
     * @param request The request
     * @return the base {@link Request} instance of a {@link ServletRequest}.
     */
    public static Request getBaseRequest(ServletRequest request)
    {
        if (request instanceof Request)
            return (Request)request;

        Object channel = request.getAttribute(HttpChannel.class.getName());
        if (channel instanceof HttpChannel)
            return ((HttpChannel)channel).getRequest();

        while (request instanceof ServletRequestWrapper)
        {
            request = ((ServletRequestWrapper)request).getRequest();
        }

        if (request instanceof Request)
            return (Request)request;

        return null;
    }

    private final HttpChannel _channel;
    private final List<ServletRequestAttributeListener> _requestAttributeListeners = new ArrayList<>();
    private final HttpInput _input;
    private MetaData.Request _metaData;
    private HttpFields _httpFields;
    private HttpFields _trailers;
    private HttpURI _uri;
    private String _method;
    private String _pathInContext;
    private ServletPathMapping _servletPathMapping;
    private boolean _secure;
    private String _asyncNotSupportedSource = null;
    private boolean _newContext;
    private boolean _cookiesExtracted = false;
    private boolean _handled = false;
    private boolean _contentParamsExtracted;
    private boolean _requestedSessionIdFromCookie = false;
    private Attributes _attributes;
    private Authentication _authentication;
    private String _contentType;
    private String _characterEncoding;
    private ContextHandler.Context _context;
    private ContextHandler.Context _errorContext;
    private Cookies _cookies;
    private DispatcherType _dispatcherType;
    private int _inputState = INPUT_NONE;
    private MultiMap<String> _queryParameters;
    private MultiMap<String> _contentParameters;
    private MultiMap<String> _parameters;
    private Charset _queryEncoding;
    private BufferedReader _reader;
    private String _readerEncoding;
    private InetSocketAddress _remote;
    private String _requestedSessionId;
    private UserIdentity.Scope _scope;
    private HttpSession _session;
    private SessionHandler _sessionHandler;
    private long _timeStamp;
    private MultiPartFormInputStream _multiParts; //if the request is a multi-part mime
    private AsyncContextState _async;
    private List<Session> _sessions; //list of sessions used during lifetime of request

    public Request(HttpChannel channel, HttpInput input)
    {
        _channel = channel;
        _input = input;
    }

    public HttpFields getHttpFields()
    {
        return _httpFields;
    }

    public void setHttpFields(HttpFields fields)
    {
        _httpFields = fields.asImmutable();
    }

    @Override
    public Map<String, String> getTrailerFields()
    {
        HttpFields trailersFields = getTrailerHttpFields();
        if (trailersFields == null)
            return Collections.emptyMap();
        Map<String, String> trailers = new HashMap<>();
        for (HttpField field : trailersFields)
        {
            String key = field.getName().toLowerCase();
            String value = trailers.get(key);
            trailers.put(key, value == null ? field.getValue() : value + "," + field.getValue());
        }
        return trailers;
    }

    public void setTrailerHttpFields(HttpFields trailers)
    {
        _trailers = trailers == null ? null : trailers.asImmutable();
    }

    public HttpFields getTrailerHttpFields()
    {
        return _trailers;
    }

    public HttpInput getHttpInput()
    {
        return _input;
    }

    public boolean isPush()
    {
        return Boolean.TRUE.equals(getAttribute("org.eclipse.jetty.pushed"));
    }

    public boolean isPushSupported()
    {
        return !isPush() && getHttpChannel().getHttpTransport().isPushSupported();
    }

    private static EnumSet<HttpHeader> NOT_PUSHED_HEADERS = EnumSet.of(
        HttpHeader.IF_MATCH,
        HttpHeader.IF_RANGE,
        HttpHeader.IF_UNMODIFIED_SINCE,
        HttpHeader.RANGE,
        HttpHeader.EXPECT,
        HttpHeader.REFERER,
        HttpHeader.COOKIE,
        HttpHeader.AUTHORIZATION,
        HttpHeader.IF_NONE_MATCH,
        HttpHeader.IF_MODIFIED_SINCE
    );

    @Override
    public PushBuilder newPushBuilder()
    {
        if (!isPushSupported())
            return null;

        HttpFields.Mutable fields = HttpFields.build(getHttpFields(), NOT_PUSHED_HEADERS);

        HttpField authField = getHttpFields().getField(HttpHeader.AUTHORIZATION);
        //TODO check what to do for digest etc etc
        if (getUserPrincipal() != null && authField.getValue().startsWith("Basic"))
            fields.add(authField);

        String id;
        try
        {
            HttpSession session = getSession();
            if (session != null)
            {
                session.getLastAccessedTime(); // checks if session is valid
                id = session.getId();
            }
            else
                id = getRequestedSessionId();
        }
        catch (IllegalStateException e)
        {
            id = getRequestedSessionId();
        }

        Map<String,String> cookies = new HashMap<>();
        Cookie[] existingCookies = getCookies();
        if (existingCookies != null)
        {        
            for (Cookie c: getCookies())
            {
                cookies.put(c.getName(), c.getValue());
            }
        }

        //Any Set-Cookies that were set on the response must be set as Cookies on the
        //PushBuilder, unless the max-age of the cookie is <= 0
        HttpFields responseFields = getResponse().getHttpFields();
        for (HttpField field : responseFields)
        {
            HttpHeader header = field.getHeader();
            if (header == HttpHeader.SET_COOKIE)
            {
                HttpCookie cookie = ((SetCookieHttpField)field).getHttpCookie();
                if (cookie.getMaxAge() > 0)
                    cookies.put(cookie.getName(), cookie.getValue());
                else
                    cookies.remove(cookie.getName());
            }
        }

        if (!cookies.isEmpty())
        {
            StringBuilder buff = new StringBuilder();
            for (Map.Entry<String,String> entry : cookies.entrySet())
            {
                if (buff.length() > 0)
                    buff.append("; ");
                buff.append(entry.getKey()).append('=').append(entry.getValue());
            }
            fields.add(new HttpField(HttpHeader.COOKIE, buff.toString()));
        }
        
        PushBuilder builder = new PushBuilderImpl(this, fields, getMethod(), getQueryString(), id);
        builder.addHeader("referer", getRequestURL().toString());

        return builder;
    }

    public void addEventListener(final EventListener listener)
    {
        if (listener instanceof ServletRequestAttributeListener)
            _requestAttributeListeners.add((ServletRequestAttributeListener)listener);
        if (listener instanceof AsyncListener)
            throw new IllegalArgumentException(listener.getClass().toString());
    }

    /**
     * Remember a session that this request has just entered.
     *
     * @param s the session
     */
    public void enterSession(HttpSession s)
    {
        if (!(s instanceof Session))
            return;

        if (_sessions == null)
            _sessions = new ArrayList<>();
        if (LOG.isDebugEnabled())
            LOG.debug("Request {} entering session={}", this, s);
        _sessions.add((Session)s);
    }

    /**
     * Complete this request's access to a session.
     *
     * @param session the session
     */
    private void leaveSession(Session session)
    {
        if (LOG.isDebugEnabled())
            LOG.debug("Request {} leaving session {}", this, session);
        session.getSessionHandler().complete(session);
    }

    /**
     * A response is being committed for a session,
     * potentially write the session out before the
     * client receives the response.
     * @param session the session
     */
    private void commitSession(Session session)
    {
        if (LOG.isDebugEnabled())
            LOG.debug("Response {} committing for session {}", this, session);
        session.getSessionHandler().commit(session);
    }

    private MultiMap<String> getParameters()
    {
        if (!_contentParamsExtracted)
        {
            // content parameters need boolean protection as they can only be read
            // once, but may be reset to null by a reset
            _contentParamsExtracted = true;

            // Extract content parameters; these cannot be replaced by a forward()
            // once extracted and may have already been extracted by getParts() or
            // by a processing happening after a form-based authentication.
            if (_contentParameters == null)
            {
                try
                {
                    extractContentParameters();
                }
                catch (IllegalStateException | IllegalArgumentException e)
                {
                    throw new BadMessageException("Unable to parse form content", e);
                }
            }
        }

        // Extract query string parameters; these may be replaced by a forward()
        // and may have already been extracted by mergeQueryParameters().
        if (_queryParameters == null)
            extractQueryParameters();

        // Do parameters need to be combined?
        if (isNoParams(_queryParameters) || _queryParameters.size() == 0)
            _parameters = _contentParameters;
        else if (isNoParams(_contentParameters) || _contentParameters.size() == 0)
            _parameters = _queryParameters;
        else if (_parameters == null)
        {
            _parameters = new MultiMap<>();
            _parameters.addAllValues(_queryParameters);
            _parameters.addAllValues(_contentParameters);
        }

        // protect against calls to recycled requests (which is illegal, but
        // this gives better failures
        MultiMap<String> parameters = _parameters;
        return parameters == null ? NO_PARAMS : parameters;
    }

    private void extractQueryParameters()
    {
        if (_uri == null || StringUtil.isEmpty(_uri.getQuery()))
            _queryParameters = NO_PARAMS;
        else
        {
            try
            {
                _queryParameters = new MultiMap<>();
                UrlEncoded.decodeTo(_uri.getQuery(), _queryParameters, _queryEncoding);
            }
            catch (IllegalStateException | IllegalArgumentException e)
            {
                _queryParameters = BAD_PARAMS;
                throw new BadMessageException("Unable to parse URI query", e);
            }
        }
    }

    private void extractContentParameters()
    {
        String contentType = getContentType();
        if (contentType == null || contentType.isEmpty())
            _contentParameters = NO_PARAMS;
        else
        {
            _contentParameters = new MultiMap<>();
            int contentLength = getContentLength();
            if (contentLength != 0 && _inputState == INPUT_NONE)
            {
                String baseType = HttpField.valueParameters(contentType, null);
                if (MimeTypes.Type.FORM_ENCODED.is(baseType) &&
                    _channel.getHttpConfiguration().isFormEncodedMethod(getMethod()))
                {
                    if (_metaData != null)
                    {
                        String contentEncoding = getHttpFields().get(HttpHeader.CONTENT_ENCODING);
                        if (contentEncoding != null && !HttpHeaderValue.IDENTITY.is(contentEncoding))
                            throw new BadMessageException(HttpStatus.NOT_IMPLEMENTED_501, "Unsupported Content-Encoding");
                    }
                    extractFormParameters(_contentParameters);
                }
                else if (MimeTypes.Type.MULTIPART_FORM_DATA.is(baseType) &&
                    getAttribute(__MULTIPART_CONFIG_ELEMENT) != null &&
                    _multiParts == null)
                {
                    try
                    {
                        if (_metaData != null && getHttpFields().contains(HttpHeader.CONTENT_ENCODING))
                            throw new BadMessageException(HttpStatus.NOT_IMPLEMENTED_501, "Unsupported Content-Encoding");
                        getParts(_contentParameters);
                    }
                    catch (IOException e)
                    {
                        String msg = "Unable to extract content parameters";
                        LOG.debug(msg, e);
                        throw new RuntimeIOException(msg, e);
                    }
                }
            }
        }
    }

    public void extractFormParameters(MultiMap<String> params)
    {
        try
        {
            int maxFormContentSize = ContextHandler.DEFAULT_MAX_FORM_CONTENT_SIZE;
            int maxFormKeys = ContextHandler.DEFAULT_MAX_FORM_KEYS;

            if (_context != null)
            {
                ContextHandler contextHandler = _context.getContextHandler();
                maxFormContentSize = contextHandler.getMaxFormContentSize();
                maxFormKeys = contextHandler.getMaxFormKeys();
            }
            else
            {
                maxFormContentSize = lookupServerAttribute(ContextHandler.MAX_FORM_CONTENT_SIZE_KEY, maxFormContentSize);
                maxFormKeys = lookupServerAttribute(ContextHandler.MAX_FORM_KEYS_KEY, maxFormKeys);
            }

            int contentLength = getContentLength();
            if (maxFormContentSize >= 0 && contentLength > maxFormContentSize)
                throw new IllegalStateException("Form is larger than max length " + maxFormContentSize);

            InputStream in = getInputStream();
            if (_input.isAsync())
                throw new IllegalStateException("Cannot extract parameters with async IO");

            UrlEncoded.decodeTo(in, params, getCharacterEncoding(), maxFormContentSize, maxFormKeys);
        }
        catch (IOException e)
        {
            String msg = "Unable to extract form parameters";
            LOG.debug(msg, e);
            throw new RuntimeIOException(msg, e);
        }
    }

    private int lookupServerAttribute(String key, int dftValue)
    {
        Object attribute = _channel.getServer().getAttribute(key);
        if (attribute instanceof Number)
            return ((Number)attribute).intValue();
        else if (attribute instanceof String)
            return Integer.parseInt((String)attribute);
        return dftValue;
    }

    @Override
    public AsyncContext getAsyncContext()
    {
        HttpChannelState state = getHttpChannelState();
        if (_async == null || !state.isAsyncStarted())
            throw new IllegalStateException(state.getStatusString());

        return _async;
    }

    public HttpChannelState getHttpChannelState()
    {
        return _channel.getState();
    }

    public ComplianceViolation.Listener getComplianceViolationListener()
    {
        if (_channel instanceof ComplianceViolation.Listener)
        {
            return (ComplianceViolation.Listener)_channel;
        }

        ComplianceViolation.Listener listener = _channel.getConnector().getBean(ComplianceViolation.Listener.class);
        if (listener == null)
        {
            listener = _channel.getServer().getBean(ComplianceViolation.Listener.class);
        }
        return listener;
    }

    /**
     * Get Request Attribute.
     * <p>
     * Also supports jetty specific attributes to gain access to Jetty APIs:
     * <dl>
     * <dt>org.eclipse.jetty.server.Server</dt><dd>The Jetty Server instance</dd>
     * <dt>org.eclipse.jetty.server.HttpChannel</dt><dd>The HttpChannel for this request</dd>
     * <dt>org.eclipse.jetty.server.HttpConnection</dt><dd>The HttpConnection or null if another transport is used</dd>
     * </dl>
     * While these attributes may look like security problems, they are exposing nothing that is not already
     * available via reflection from a Request instance.
     *
     * @see javax.servlet.ServletRequest#getAttribute(java.lang.String)
     */
    @Override
    public Object getAttribute(String name)
    {
        if (name.startsWith("org.eclipse.jetty"))
        {
            if (Server.class.getName().equals(name))
                return _channel.getServer();
            if (HttpChannel.class.getName().equals(name))
                return _channel;
            if (HttpConnection.class.getName().equals(name) &&
                _channel.getHttpTransport() instanceof HttpConnection)
                return _channel.getHttpTransport();
        }
        return (_attributes == null) ? null : _attributes.getAttribute(name);
    }

    @Override
    public Enumeration<String> getAttributeNames()
    {
        if (_attributes == null)
            return Collections.enumeration(Collections.emptyList());

        return AttributesMap.getAttributeNamesCopy(_attributes);
    }

    public Attributes getAttributes()
    {
        if (_attributes == null)
            _attributes = new ServletAttributes();
        return _attributes;
    }

    /**
     * Get the authentication.
     *
     * @return the authentication
     */
    public Authentication getAuthentication()
    {
        return _authentication;
    }

    @Override
    public String getAuthType()
    {
        if (_authentication instanceof Authentication.Deferred)
            setAuthentication(((Authentication.Deferred)_authentication).authenticate(this));

        if (_authentication instanceof Authentication.User)
            return ((Authentication.User)_authentication).getAuthMethod();
        return null;
    }

    @Override
    public String getCharacterEncoding()
    {
        if (_characterEncoding == null)
        {
            if (_context != null)
                _characterEncoding = _context.getRequestCharacterEncoding();

            if (_characterEncoding == null)
            {
                String contentType = getContentType();
                if (contentType != null)
                {
                    MimeTypes.Type mime = MimeTypes.CACHE.get(contentType);
                    String charset = (mime == null || mime.getCharset() == null) ? MimeTypes.getCharsetFromContentType(contentType) : mime.getCharset().toString();
                    if (charset != null)
                        _characterEncoding = charset;
                }
            }
        }
        return _characterEncoding;
    }

    /**
     * @return Returns the connection.
     */
    public HttpChannel getHttpChannel()
    {
        return _channel;
    }

    @Override
    public int getContentLength()
    {
        long contentLength = getContentLengthLong();
        if (contentLength > Integer.MAX_VALUE)
            // Per ServletRequest#getContentLength() javadoc this must return -1 for values exceeding Integer.MAX_VALUE
            return -1;
        return (int)contentLength;
    }

    @Override
    public long getContentLengthLong()
    {
        // Even thought the metadata might know the real content length,
        // we always look at the headers because the length may be changed by interceptors.
        if (_httpFields == null)
            return -1;

        return _httpFields.getLongField(HttpHeader.CONTENT_LENGTH);
    }

    public long getContentRead()
    {
        return _input.getContentConsumed();
    }

    @Override
    public String getContentType()
    {
        if (_contentType == null)
        {
            MetaData.Request metadata = _metaData;
            _contentType = metadata == null ? null : metadata.getFields().get(HttpHeader.CONTENT_TYPE);
        }
        return _contentType;
    }

    /**
     * @return The current {@link Context context} used for this request, or <code>null</code> if {@link #setContext} has not yet been called.
     */
    public Context getContext()
    {
        return _context;
    }

    /**
     * @return The current {@link Context context} used for this error handling for this request.  If the request is asynchronous,
     * then it is the context that called async. Otherwise it is the last non-null context passed to #setContext
     */
    public Context getErrorContext()
    {
        if (isAsyncStarted())
        {
            ContextHandler handler = _channel.getState().getContextHandler();
            if (handler != null)
                return handler.getServletContext();
        }

        return _errorContext;
    }

    @Override
    public String getContextPath()
    {
        // The context path returned is normally for the current context.  Except during a cross context
        // INCLUDE dispatch, in which case this method returns the context path of the source context,
        // which we recover from the IncludeAttributes wrapper.
        Context context;
        if (_dispatcherType == DispatcherType.INCLUDE)
        {
            Dispatcher.IncludeAttributes include = Attributes.unwrap(_attributes, Dispatcher.IncludeAttributes.class);
            context = (include == null) ? _context : include.getSourceContext();
        }
        else
        {
            context = _context;
        }

        if (context == null)
            return null;

        return context.getContextHandler().getRequestContextPath();
    }

    /** Get the path in the context.
     *
     * The path relative to the context path, analogous to {@link #getServletPath()} + {@link #getPathInfo()}.
     * If no context is set, then the path in context is the full path.
     * @return The decoded part of the {@link #getRequestURI()} path after any {@link #getContextPath()}
     *         up to any {@link #getQueryString()}, excluding path parameters.
     * @see #setContext(Context, String)
     */
    public String getPathInContext()
    {
        return _pathInContext;
    }

    @Override
    public Cookie[] getCookies()
    {
        MetaData.Request metadata = _metaData;
        if (metadata == null || _cookiesExtracted)
        {
            if (_cookies == null || _cookies.getCookies().length == 0)
                return null;

            return _cookies.getCookies();
        }

        _cookiesExtracted = true;

        for (HttpField field : metadata.getFields())
        {
            if (field.getHeader() == HttpHeader.COOKIE)
            {
                if (_cookies == null)
                    _cookies = new Cookies(getHttpChannel().getHttpConfiguration().getRequestCookieCompliance(), getComplianceViolationListener());
                _cookies.addCookieField(field.getValue());
            }
        }

        //Javadoc for Request.getCookies() stipulates null for no cookies
        if (_cookies == null || _cookies.getCookies().length == 0)
            return null;

        return _cookies.getCookies();
    }

    @Override
    public long getDateHeader(String name)
    {
        HttpFields fields = _httpFields;
        return fields == null ? null : fields.getDateField(name);
    }

    @Override
    public DispatcherType getDispatcherType()
    {
        return _dispatcherType;
    }

    @Override
    public String getHeader(String name)
    {
        HttpFields fields = _httpFields;
        return fields == null ? null : fields.get(name);
    }

    @Override
    public Enumeration<String> getHeaderNames()
    {
        HttpFields fields = _httpFields;
        return fields == null ? Collections.emptyEnumeration() : fields.getFieldNames();
    }

    @Override
    public Enumeration<String> getHeaders(String name)
    {
        HttpFields fields = _httpFields;
        if (fields == null)
            return Collections.emptyEnumeration();
        Enumeration<String> e = fields.getValues(name);
        if (e == null)
            return Collections.enumeration(Collections.emptyList());
        return e;
    }

    /**
     * @return Returns the inputState.
     */
    public int getInputState()
    {
        return _inputState;
    }

    @Override
    public ServletInputStream getInputStream() throws IOException
    {
        if (_inputState != INPUT_NONE && _inputState != INPUT_STREAM)
            throw new IllegalStateException("READER");
        _inputState = INPUT_STREAM;

        if (_channel.isExpecting100Continue())
            _channel.continue100(_input.available());

        return _input;
    }

    @Override
    public int getIntHeader(String name)
    {
        HttpFields fields = _httpFields;
        return fields == null ? -1 : (int)fields.getLongField(name);
    }

    @Override
    public Locale getLocale()
    {
        HttpFields fields = _httpFields;
        if (fields == null)
            return Locale.getDefault();

        List<String> acceptable = fields.getQualityCSV(HttpHeader.ACCEPT_LANGUAGE);

        // handle no locale
        if (acceptable.isEmpty())
            return Locale.getDefault();

        String language = acceptable.get(0);
        language = HttpField.stripParameters(language);
        String country = "";
        int dash = language.indexOf('-');
        if (dash > -1)
        {
            country = language.substring(dash + 1).trim();
            language = language.substring(0, dash).trim();
        }
        return new Locale(language, country);
    }

    @Override
    public Enumeration<Locale> getLocales()
    {
        HttpFields fields = _httpFields;
        if (fields == null)
            return Collections.enumeration(__defaultLocale);

        List<String> acceptable = fields.getQualityCSV(HttpHeader.ACCEPT_LANGUAGE);

        // handle no locale
        if (acceptable.isEmpty())
            return Collections.enumeration(__defaultLocale);

        List<Locale> locales = acceptable.stream().map(language ->
        {
            language = HttpField.stripParameters(language);
            String country = "";
            int dash = language.indexOf('-');
            if (dash > -1)
            {
                country = language.substring(dash + 1).trim();
                language = language.substring(0, dash).trim();
            }
            return new Locale(language, country);
        }).collect(Collectors.toList());

        return Collections.enumeration(locales);
    }

    @Override
    public String getLocalAddr()
    {
        if (_channel == null)
        {
            try
            {
                String name = InetAddress.getLocalHost().getHostAddress();
                if (StringUtil.ALL_INTERFACES.equals(name))
                    return null;
                return name;
            }
            catch (java.net.UnknownHostException e)
            {
                LOG.trace("IGNORED", e);
            }
        }

        InetSocketAddress local = _channel.getLocalAddress();
        if (local == null)
            return "";
        InetAddress address = local.getAddress();
        if (address == null)
            return local.getHostString();
        return address.getHostAddress();
    }

    @Override
    public String getLocalName()
    {
        if (_channel != null)
        {
            InetSocketAddress local = _channel.getLocalAddress();
            if (local != null)
                return local.getHostString();
        }

        try
        {
            String name = InetAddress.getLocalHost().getHostName();
            if (StringUtil.ALL_INTERFACES.equals(name))
                return null;
            return name;
        }
        catch (java.net.UnknownHostException e)
        {
            LOG.trace("IGNORED", e);
        }
        return null;
    }

    @Override
    public int getLocalPort()
    {
        if (_channel == null)
            return 0;
        InetSocketAddress local = _channel.getLocalAddress();
        return local == null ? 0 : local.getPort();
    }

    @Override
    public String getMethod()
    {
        return _method;
    }

    @Override
    public String getParameter(String name)
    {
        return getParameters().getValue(name, 0);
    }

    @Override
    public Map<String, String[]> getParameterMap()
    {
        return Collections.unmodifiableMap(getParameters().toStringArrayMap());
    }

    @Override
    public Enumeration<String> getParameterNames()
    {
        return Collections.enumeration(getParameters().keySet());
    }

    @Override
    public String[] getParameterValues(String name)
    {
        List<String> vals = getParameters().getValues(name);
        if (vals == null)
            return null;
        return vals.toArray(new String[vals.size()]);
    }

    public MultiMap<String> getQueryParameters()
    {
        return _queryParameters;
    }

    public void setQueryParameters(MultiMap<String> queryParameters)
    {
        _queryParameters = queryParameters;
    }

    public void setContentParameters(MultiMap<String> contentParameters)
    {
        _contentParameters = contentParameters;
    }

    public void resetParameters()
    {
        _parameters = null;
    }

    @Override
    public String getPathInfo()
    {
        // The pathInfo returned is normally for the current servlet.  Except during an
        // INCLUDE dispatch, in which case this method returns the pathInfo of the source servlet,
        // which we recover from the IncludeAttributes wrapper.
        ServletPathMapping mapping = findServletPathMapping();
        return mapping == null ? _pathInContext : mapping.getPathInfo();
    }

    @Override
    public String getPathTranslated()
    {
        String pathInfo = getPathInfo();
        if (pathInfo == null || _context == null)
            return null;
        return _context.getRealPath(pathInfo);
    }

    @Override
    public String getProtocol()
    {
        MetaData.Request metadata = _metaData;
        if (metadata == null)
            return null;
        HttpVersion version = metadata.getHttpVersion();
        if (version == null)
            return null;
        return version.toString();
    }

    /*
     * @see javax.servlet.ServletRequest#getProtocol()
     */
    public HttpVersion getHttpVersion()
    {
        MetaData.Request metadata = _metaData;
        return metadata == null ? null : metadata.getHttpVersion();
    }

    public String getQueryEncoding()
    {
        return _queryEncoding == null ? null : _queryEncoding.name();
    }

    Charset getQueryCharset()
    {
        return _queryEncoding;
    }

    @Override
    public String getQueryString()
    {
        return _uri == null ? null : _uri.getQuery();
    }

    @Override
    public BufferedReader getReader() throws IOException
    {
        if (_inputState != INPUT_NONE && _inputState != INPUT_READER)
            throw new IllegalStateException("STREAMED");

        if (_inputState == INPUT_READER)
            return _reader;

        String encoding = getCharacterEncoding();
        if (encoding == null)
            encoding = StringUtil.__ISO_8859_1;

        if (_reader == null || !encoding.equalsIgnoreCase(_readerEncoding))
        {
            final ServletInputStream in = getInputStream();
            _readerEncoding = encoding;
            _reader = new BufferedReader(new InputStreamReader(in, encoding))
            {
                @Override
                public void close() throws IOException
                {
                    in.close();
                }
            };
        }
        _inputState = INPUT_READER;
        return _reader;
    }

    @Override
    @Deprecated(since = "Servlet API 2.1")
    public String getRealPath(String path)
    {
        if (_context == null)
            return null;
        return _context.getRealPath(path);
    }

    /**
     * Access the underlying Remote {@link InetSocketAddress} for this request.
     *
     * @return the remote {@link InetSocketAddress} for this request, or null if the request has no remote (see {@link ServletRequest#getRemoteAddr()} for
     * conditions that result in no remote address)
     */
    public InetSocketAddress getRemoteInetSocketAddress()
    {
        InetSocketAddress remote = _remote;
        if (remote == null)
            remote = _channel.getRemoteAddress();

        return remote;
    }

    @Override
    public String getRemoteAddr()
    {
        InetSocketAddress remote = _remote;
        if (remote == null)
            remote = _channel.getRemoteAddress();

        if (remote == null)
            return "";

        InetAddress address = remote.getAddress();
        if (address == null)
            return remote.getHostString();

        return address.getHostAddress();
    }

    @Override
    public String getRemoteHost()
    {
        InetSocketAddress remote = _remote;
        if (remote == null)
            remote = _channel.getRemoteAddress();
        return remote == null ? "" : remote.getHostString();
    }

    @Override
    public int getRemotePort()
    {
        InetSocketAddress remote = _remote;
        if (remote == null)
            remote = _channel.getRemoteAddress();
        return remote == null ? 0 : remote.getPort();
    }

    @Override
    public String getRemoteUser()
    {
        Principal p = getUserPrincipal();
        if (p == null)
            return null;
        return p.getName();
    }

    @Override
    public RequestDispatcher getRequestDispatcher(String path)
    {
        // path is encoded, potentially with query

        path = URIUtil.compactPath(path);

        if (path == null || _context == null)
            return null;

        // handle relative path
        if (!path.startsWith("/"))
        {
            String relTo = _pathInContext;
            int slash = relTo.lastIndexOf("/");
            if (slash > 1)
                relTo = relTo.substring(0, slash + 1);
            else
                relTo = "/";
            path = URIUtil.addPaths(relTo, path);
        }

        return _context.getRequestDispatcher(path);
    }

    @Override
    public String getRequestedSessionId()
    {
        return _requestedSessionId;
    }

    @Override
    public String getRequestURI()
    {
        return _uri == null ? null : _uri.getPath();
    }

    @Override
    public StringBuffer getRequestURL()
    {
        final StringBuffer url = new StringBuffer(128);
        URIUtil.appendSchemeHostPort(url, getScheme(), getServerName(), getServerPort());
        url.append(getRequestURI());
        return url;
    }

    public Response getResponse()
    {
        return _channel.getResponse();
    }

    /**
     * Reconstructs the URL the client used to make the request. The returned URL contains a protocol, server name, port number, and, but it does not include a
     * path.
     * <p>
     * Because this method returns a <code>StringBuffer</code>, not a string, you can modify the URL easily, for example, to append path and query parameters.
     *
     * This method is useful for creating redirect messages and for reporting errors.
     *
     * @return "scheme://host:port"
     */
    public StringBuilder getRootURL()
    {
        StringBuilder url = new StringBuilder(128);
        URIUtil.appendSchemeHostPort(url, getScheme(), getServerName(), getServerPort());
        return url;
    }

    @Override
    public String getScheme()
    {
        return _uri == null ? "http" : _uri.getScheme();
    }

    @Override
    public String getServerName()
    {
        return _uri == null ? findServerName() : _uri.getHost();
    }

    private String findServerName()
    {
        // Return host from connection
        String name = getLocalName();
        if (name != null)
            return name;

        // Return the local host
        try
        {
            return InetAddress.getLocalHost().getHostAddress();
        }
        catch (java.net.UnknownHostException e)
        {
            LOG.trace("IGNORED", e);
        }
        return null;
    }

    @Override
    public int getServerPort()
    {
        int port = _uri == null ? -1 : _uri.getPort();

        // If no port specified, return the default port for the scheme
        if (port <= 0)
        {
            if (getScheme().equalsIgnoreCase(URIUtil.HTTPS))
                return 443;
            return 80;
        }

        // return a specific port
        return port;
    }

    private int findServerPort()
    {
        // Return host from connection
        if (_channel != null)
            return getLocalPort();

        return -1;
    }

    @Override
    public ServletContext getServletContext()
    {
        return _context;
    }

    public String getServletName()
    {
        if (_scope != null)
            return _scope.getName();
        return null;
    }

    @Override
    public String getServletPath()
    {
        // The servletPath returned is normally for the current servlet.  Except during an
        // INCLUDE dispatch, in which case this method returns the servletPath of the source servlet,
        // which we recover from the IncludeAttributes wrapper.
        ServletPathMapping mapping = findServletPathMapping();
        return mapping == null ? "" : mapping.getServletPath();
    }

    public ServletResponse getServletResponse()
    {
        return _channel.getResponse();
    }

    @Override
    public String changeSessionId()
    {
        HttpSession session = getSession(false);
        if (session == null)
            throw new IllegalStateException("No session");

        if (session instanceof Session)
        {
            Session s = ((Session)session);
            s.renewId(this);
            if (getRemoteUser() != null)
                s.setAttribute(Session.SESSION_CREATED_SECURE, Boolean.TRUE);
            if (s.isIdChanged() && _sessionHandler.isUsingCookies())
                _channel.getResponse().replaceCookie(_sessionHandler.getSessionCookie(s, getContextPath(), isSecure()));
        }

        return session.getId();
    }

    /**
     * Called when the request is fully finished being handled.
     * For every session in any context that the session has
     * accessed, ensure that the session is completed.
     */
    public void onCompleted()
    {
        if (_sessions != null)
        {
            for (Session s:_sessions)
                leaveSession(s);
        }

        //Clean up any tmp files created by MultiPartInputStream
        if (_multiParts != null)
        {
            try
            {
                _multiParts.deleteParts();
            }
            catch (Throwable e)
            {
                LOG.warn("Errors deleting multipart tmp files", e);
            }
        }
    }

    /**
     * Called when a response is about to be committed, ie sent
     * back to the client
     */
    public void onResponseCommit()
    {
        if (_sessions != null)
        {
            for (Session s:_sessions)
                commitSession(s);
        }
    }

    /**
     * Find a session that this request has already entered for the
     * given SessionHandler
     *
     * @param sessionHandler the SessionHandler (ie context) to check
     * @return the session for the passed session handler or null
     */
    public HttpSession getSession(SessionHandler sessionHandler)
    {
        if (_sessions == null || _sessions.size() == 0 || sessionHandler == null)
            return null;

        HttpSession session = null;

        for (HttpSession s:_sessions)
        {
            Session ss = (Session)s;
            if (sessionHandler == ss.getSessionHandler())
            {
                session = s;
                if (ss.isValid())
                    return session;
            }
        }
        return session;
    }

    @Override
    public HttpSession getSession()
    {
        return getSession(true);
    }

    @Override
    public HttpSession getSession(boolean create)
    {
        if (_session != null)
        {
            if (_sessionHandler != null && !_sessionHandler.isValid(_session))
                _session = null;
            else
                return _session;
        }

        if (!create)
            return null;

        if (getResponse().isCommitted())
            throw new IllegalStateException("Response is committed");

        if (_sessionHandler == null)
            throw new IllegalStateException("No SessionManager");

        _session = _sessionHandler.newHttpSession(this);
        HttpCookie cookie = _sessionHandler.getSessionCookie(_session, getContextPath(), isSecure());
        if (cookie != null)
            _channel.getResponse().replaceCookie(cookie);

        return _session;
    }

    /**
     * @return Returns the sessionManager.
     */
    public SessionHandler getSessionHandler()
    {
        return _sessionHandler;
    }

    /**
     * Get Request TimeStamp
     *
     * @return The time that the request was received.
     */
    public long getTimeStamp()
    {
        return _timeStamp;
    }

    public HttpURI getHttpURI()
    {
        return _uri;
    }

    public void setHttpURI(HttpURI uri)
    {
        if (_uri != null && !Objects.equals(_uri.getQuery(), uri.getQuery()) && _queryParameters != BAD_PARAMS)
            _parameters = _queryParameters = null;
        _uri = uri.asImmutable();
    }

    /**
     * @return Returns the original uri passed in metadata before customization/rewrite
     */
    public String getOriginalURI()
    {
        MetaData.Request metadata = _metaData;
        if (metadata == null)
            return null;
        HttpURI uri = metadata.getURI();
        if (uri == null)
            return null;
        return uri.isAbsolute() && metadata.getHttpVersion() == HttpVersion.HTTP_2
            ? uri.getPathQuery()
            : uri.toString();
    }

    public UserIdentity getUserIdentity()
    {
        if (_authentication instanceof Authentication.Deferred)
            setAuthentication(((Authentication.Deferred)_authentication).authenticate(this));

        if (_authentication instanceof Authentication.User)
            return ((Authentication.User)_authentication).getUserIdentity();
        return null;
    }

    /**
     * @return The resolved user Identity, which may be null if the {@link Authentication} is not {@link Authentication.User} (eg.
     * {@link Authentication.Deferred}).
     */
    public UserIdentity getResolvedUserIdentity()
    {
        if (_authentication instanceof Authentication.User)
            return ((Authentication.User)_authentication).getUserIdentity();
        return null;
    }

    public UserIdentity.Scope getUserIdentityScope()
    {
        return _scope;
    }

    @Override
    public Principal getUserPrincipal()
    {
        if (_authentication instanceof Authentication.Deferred)
            setAuthentication(((Authentication.Deferred)_authentication).authenticate(this));

        if (_authentication instanceof Authentication.User)
        {
            UserIdentity user = ((Authentication.User)_authentication).getUserIdentity();
            return user.getUserPrincipal();
        }

        return null;
    }

    public boolean isHandled()
    {
        return _handled;
    }

    @Override
    public boolean isAsyncStarted()
    {
        return getHttpChannelState().isAsyncStarted();
    }

    @Override
    public boolean isAsyncSupported()
    {
        return _asyncNotSupportedSource == null;
    }

    @Override
    public boolean isRequestedSessionIdFromCookie()
    {
        return _requestedSessionId != null && _requestedSessionIdFromCookie;
    }

    @Override
    @Deprecated(since = "Servlet API 2.1")
    public boolean isRequestedSessionIdFromUrl()
    {
        return _requestedSessionId != null && !_requestedSessionIdFromCookie;
    }

    @Override
    public boolean isRequestedSessionIdFromURL()
    {
        return _requestedSessionId != null && !_requestedSessionIdFromCookie;
    }

    @Override
    public boolean isRequestedSessionIdValid()
    {
        if (_requestedSessionId == null)
            return false;

        HttpSession session = getSession(false);
        return (session != null && _sessionHandler.getSessionIdManager().getId(_requestedSessionId).equals(_sessionHandler.getId(session)));
    }

    @Override
    public boolean isSecure()
    {
        return _secure;
    }

    public void setSecure(boolean secure)
    {
        _secure = secure;
    }

    @Override
    public boolean isUserInRole(String role)
    {
        if (_authentication instanceof Authentication.Deferred)
            setAuthentication(((Authentication.Deferred)_authentication).authenticate(this));

        if (_authentication instanceof Authentication.User)
            return ((Authentication.User)_authentication).isUserInRole(_scope, role);
        return false;
    }

    /**
     * @param request the Request metadata
     */
    public void setMetaData(MetaData.Request request)
    {
        _metaData = request;
        _method = request.getMethod();
        _httpFields = request.getFields();
        final HttpURI uri = request.getURI();

        if (uri.isAbsolute() && uri.hasAuthority() && uri.getPath() != null)
            _uri = uri;
        else
        {
            HttpURI.Mutable builder = HttpURI.build(uri);

            if (uri.isAbsolute())
            {
                if (uri.getPath() == null)
                    builder.path("/");
                setSecure(HttpScheme.HTTPS.is(uri.getScheme()));
            }
            else
            {
                builder.scheme(HttpScheme.HTTP.asString());
            }

            if (!uri.hasAuthority())
            {
                HttpField field = getHttpFields().getField(HttpHeader.HOST);
                if (field instanceof HostPortHttpField)
                {
                    HostPortHttpField authority = (HostPortHttpField)field;
                    builder.host(authority.getHost()).port(authority.getPort());
                }
                else
                {
                    builder.host(findServerName()).port(findServerPort());
                }
            }
            _uri = builder.asImmutable();
        }

        String encoded = _uri.getPath();
        String path;
        if (encoded == null)
            // TODO this is not really right for CONNECT
            path = _uri.isAbsolute() ? "/" : null;
        else if (encoded.startsWith("/"))
<<<<<<< HEAD
            path = (encoded.length() == 1) ? "/" : _uri.getDecodedPath();
=======
        {
            path = (encoded.length() == 1) ? "/" : URIUtil.canonicalPath(uri.getDecodedPath());
        }
>>>>>>> 344cdf51
        else if ("*".equals(encoded) || HttpMethod.CONNECT.is(getMethod()))
            path = encoded;
        else
            path = null;

        if (path == null || path.isEmpty())
        {
            _pathInContext = encoded == null ? "" : encoded;
            throw new BadMessageException(400, "Bad URI");
        }
        _pathInContext = path;
    }

    public org.eclipse.jetty.http.MetaData.Request getMetaData()
    {
        return _metaData;
    }

    public boolean hasMetaData()
    {
        return _metaData != null;
    }

    protected void recycle()
    {
        _metaData = null;
        _httpFields = null;
        _trailers = null;
        _method = null;
        _uri = null;

        if (_context != null)
            throw new IllegalStateException("Request in context!");

        if (_inputState == INPUT_READER)
        {
            try
            {
                int r = _reader.read();
                while (r != -1)
                {
                    r = _reader.read();
                }
            }
            catch (Exception e)
            {
                LOG.trace("IGNORED", e);
                _reader = null;
            }
        }

        _dispatcherType = null;
        setAuthentication(Authentication.NOT_CHECKED);
        getHttpChannelState().recycle();
        if (_async != null)
            _async.reset();
        _async = null;
        _asyncNotSupportedSource = null;
        _handled = false;
        _attributes = Attributes.unwrap(_attributes);
        if (_attributes != null)
        {
            if (ServletAttributes.class.equals(_attributes.getClass()))
                _attributes.clearAttributes();
            else
                _attributes = null;
        }
        _contentType = null;
        _characterEncoding = null;
        _pathInContext = null;
        if (_cookies != null)
            _cookies.reset();
        _cookiesExtracted = false;
        _context = null;
        _newContext = false;
        _queryEncoding = null;
        _requestedSessionId = null;
        _requestedSessionIdFromCookie = false;
        _secure = false;
        _session = null;
        _sessionHandler = null;
        _scope = null;
        _timeStamp = 0;
        _queryParameters = null;
        _contentParameters = null;
        _parameters = null;
        _contentParamsExtracted = false;
        _inputState = INPUT_NONE;
        _multiParts = null;
        _remote = null;
        _sessions = null;
        _input.recycle();
        _requestAttributeListeners.clear();
    }

    @Override
    public void removeAttribute(String name)
    {
        Object oldValue = _attributes == null ? null : _attributes.getAttribute(name);

        if (_attributes != null)
            _attributes.removeAttribute(name);

        if (oldValue != null && !_requestAttributeListeners.isEmpty())
        {
            final ServletRequestAttributeEvent event = new ServletRequestAttributeEvent(_context, this, name, oldValue);
            for (ServletRequestAttributeListener listener : _requestAttributeListeners)
            {
                listener.attributeRemoved(event);
            }
        }
    }

    public void removeEventListener(final EventListener listener)
    {
        _requestAttributeListeners.remove(listener);
    }

    public void setAsyncSupported(boolean supported, String source)
    {
        _asyncNotSupportedSource = supported ? null : (source == null ? "unknown" : source);
    }

    /**
     * Set a request attribute. if the attribute name is "org.eclipse.jetty.server.server.Request.queryEncoding" then the value is also passed in a call to
     * {@link #setQueryEncoding}.
     *
     * @see javax.servlet.ServletRequest#setAttribute(java.lang.String, java.lang.Object)
     */
    @Override
    public void setAttribute(String name, Object value)
    {
        Object oldValue = _attributes == null ? null : _attributes.getAttribute(name);

        if ("org.eclipse.jetty.server.Request.queryEncoding".equals(name))
            setQueryEncoding(value == null ? null : value.toString());
        else if ("org.eclipse.jetty.server.sendContent".equals(name))
            LOG.warn("Deprecated: org.eclipse.jetty.server.sendContent");

        if (_attributes == null)
            _attributes = new ServletAttributes();
        _attributes.setAttribute(name, value);

        if (!_requestAttributeListeners.isEmpty())
        {
            final ServletRequestAttributeEvent event = new ServletRequestAttributeEvent(_context, this, name, oldValue == null ? value : oldValue);
            for (ServletRequestAttributeListener l : _requestAttributeListeners)
            {
                if (oldValue == null)
                    l.attributeAdded(event);
                else if (value == null)
                    l.attributeRemoved(event);
                else
                    l.attributeReplaced(event);
            }
        }
    }

    /**
     * Set the attributes for the request.
     *
     * @param attributes The attributes, which must be a {@link org.eclipse.jetty.util.Attributes.Wrapper}
     *                   for which {@link Attributes#unwrap(Attributes)} will return the
     *                   original {@link ServletAttributes}.
     */
    public void setAttributes(Attributes attributes)
    {
        _attributes = attributes;
    }

    public void setAsyncAttributes()
    {
        // Return if we have been async dispatched before.
        if (getAttribute(AsyncContext.ASYNC_REQUEST_URI) != null)
            return;

        // Unwrap the _attributes to get the base attributes instance.
        Attributes baseAttributes;
        if (_attributes == null)
            baseAttributes = _attributes = new ServletAttributes();
        else
            baseAttributes = Attributes.unwrap(_attributes);

        // We cannot use a apply AsyncAttribute via #setAttributes as that
        // will wrap over any dispatch specific attribute wrappers (eg.
        // Dispatcher#ForwardAttributes).   Async attributes must persist
        // after the current dispatch, so they must be set under any other
        // wrappers.

        String fwdRequestURI = (String)getAttribute(RequestDispatcher.FORWARD_REQUEST_URI);
        if (fwdRequestURI == null)
        {
            if (baseAttributes instanceof ServletAttributes)
            {
                // The baseAttributes map is our ServletAttributes, so we can set the async
                // attributes there, under any other wrappers.
                ((ServletAttributes)baseAttributes).setAsyncAttributes(getRequestURI(),
                    getContextPath(),
                    getPathInContext(),
                    getServletPathMapping(),
                    getQueryString());
            }
            else
            {
                // We cannot find our ServletAttributes instance, so just set directly and hope
                // whatever non jetty wrappers that have been applied will do the right thing.
                _attributes.setAttribute(AsyncContext.ASYNC_REQUEST_URI, getRequestURI());
                _attributes.setAttribute(AsyncContext.ASYNC_CONTEXT_PATH, getContextPath());
                _attributes.setAttribute(AsyncContext.ASYNC_SERVLET_PATH, getServletPath());
                _attributes.setAttribute(AsyncContext.ASYNC_PATH_INFO, getPathInfo());
                _attributes.setAttribute(AsyncContext.ASYNC_QUERY_STRING, getQueryString());
                _attributes.setAttribute(AsyncContext.ASYNC_MAPPING, getHttpServletMapping());
            }
        }
        else
        {
            if (baseAttributes instanceof ServletAttributes)
            {
                // The baseAttributes map is our ServletAttributes, so we can set the async
                // attributes there, under any other wrappers.
                ((ServletAttributes)baseAttributes).setAsyncAttributes(fwdRequestURI,
                    (String)getAttribute(RequestDispatcher.FORWARD_CONTEXT_PATH),
                    (String)getAttribute(RequestDispatcher.FORWARD_PATH_INFO),
                    (ServletPathMapping)getAttribute(RequestDispatcher.FORWARD_MAPPING),
                    (String)getAttribute(RequestDispatcher.FORWARD_QUERY_STRING));
            }
            else
            {
                // We cannot find our ServletAttributes instance, so just set directly and hope
                // whatever non jetty wrappers that have been applied will do the right thing.
                _attributes.setAttribute(AsyncContext.ASYNC_REQUEST_URI, fwdRequestURI);
                _attributes.setAttribute(AsyncContext.ASYNC_CONTEXT_PATH, getAttribute(RequestDispatcher.FORWARD_CONTEXT_PATH));
                _attributes.setAttribute(AsyncContext.ASYNC_SERVLET_PATH, getAttribute(RequestDispatcher.FORWARD_SERVLET_PATH));
                _attributes.setAttribute(AsyncContext.ASYNC_PATH_INFO, getAttribute(RequestDispatcher.FORWARD_PATH_INFO));
                _attributes.setAttribute(AsyncContext.ASYNC_QUERY_STRING, getAttribute(RequestDispatcher.FORWARD_QUERY_STRING));
                _attributes.setAttribute(AsyncContext.ASYNC_MAPPING, getAttribute(RequestDispatcher.FORWARD_MAPPING));
            }
        }
    }

    /**
     * Set the authentication.
     *
     * @param authentication the authentication to set
     */
    public void setAuthentication(Authentication authentication)
    {
        _authentication = authentication;
    }

    @Override
    public void setCharacterEncoding(String encoding) throws UnsupportedEncodingException
    {
        if (_inputState != INPUT_NONE)
            return;

        _characterEncoding = encoding;

        // check encoding is supported
        if (!StringUtil.isUTF8(encoding))
        {
            try
            {
                Charset.forName(encoding);
            }
            catch (UnsupportedCharsetException e)
            {
                throw new UnsupportedEncodingException(e.getMessage());
            }
        }
    }

    /*
     * @see javax.servlet.ServletRequest#setCharacterEncoding(java.lang.String)
     */
    public void setCharacterEncodingUnchecked(String encoding)
    {
        _characterEncoding = encoding;
    }

    /*
     * @see javax.servlet.ServletRequest#getContentType()
     */
    public void setContentType(String contentType)
    {
        _contentType = contentType;
    }

    /**
     * Set request context and path in the context.
     *
     * @param context context object
     * @param pathInContext the part of the URI path that is withing the context.
     *                      For servlets, this is equal to servletPath + pathInfo
     */
    public void setContext(Context context, String pathInContext)
    {
        _newContext = _context != context;
        _context = context;
        _pathInContext = pathInContext;
        if (context != null)
            _errorContext = context;
    }

    /**
     * @return True if this is the first call of <code>takeNewContext()</code> since the last
     * {@link #setContext(org.eclipse.jetty.server.handler.ContextHandler.Context, String)} call.
     */
    public boolean takeNewContext()
    {
        boolean nc = _newContext;
        _newContext = false;
        return nc;
    }

    /**
     * @param cookies The cookies to set.
     */
    public void setCookies(Cookie[] cookies)
    {
        if (_cookies == null)
            _cookies = new Cookies(getHttpChannel().getHttpConfiguration().getRequestCookieCompliance(), getComplianceViolationListener());
        _cookies.setCookies(cookies);
    }

    public void setDispatcherType(DispatcherType type)
    {
        _dispatcherType = type;
    }

    public void setHandled(boolean h)
    {
        _handled = h;
    }

    /**
     * @param method The method to set.
     */
    public void setMethod(String method)
    {
        _method = method;
    }

    public boolean isHead()
    {
        return HttpMethod.HEAD.is(getMethod());
    }

    /**
     * Set the character encoding used for the query string. This call will effect the return of getQueryString and getParamaters. It must be called before any
     * getParameter methods.
     *
     * The request attribute "org.eclipse.jetty.server.server.Request.queryEncoding" may be set as an alternate method of calling setQueryEncoding.
     *
     * @param queryEncoding the URI query character encoding
     */
    public void setQueryEncoding(String queryEncoding)
    {
        _queryEncoding = Charset.forName(queryEncoding);
    }

    /**
     * @param addr The address to set.
     */
    public void setRemoteAddr(InetSocketAddress addr)
    {
        _remote = addr;
    }

    /**
     * @param requestedSessionId The requestedSessionId to set.
     */
    public void setRequestedSessionId(String requestedSessionId)
    {
        _requestedSessionId = requestedSessionId;
    }

    /**
     * @param requestedSessionIdCookie The requestedSessionIdCookie to set.
     */
    public void setRequestedSessionIdFromCookie(boolean requestedSessionIdCookie)
    {
        _requestedSessionIdFromCookie = requestedSessionIdCookie;
    }

    /**
     * @param session The session to set.
     */
    public void setSession(HttpSession session)
    {
        _session = session;
    }

    /**
     * @param sessionHandler The SessionHandler to set.
     */
    public void setSessionHandler(SessionHandler sessionHandler)
    {
        _sessionHandler = sessionHandler;
    }

    public void setTimeStamp(long ts)
    {
        _timeStamp = ts;
    }

    public void setUserIdentityScope(UserIdentity.Scope scope)
    {
        _scope = scope;
    }

    @Override
    public AsyncContext startAsync() throws IllegalStateException
    {
        if (_asyncNotSupportedSource != null)
            throw new IllegalStateException("!asyncSupported: " + _asyncNotSupportedSource);
        HttpChannelState state = getHttpChannelState();
        if (_async == null)
            _async = new AsyncContextState(state);
        AsyncContextEvent event = new AsyncContextEvent(_context, _async, state, this, this, getResponse());
        state.startAsync(event);
        return _async;
    }

    @Override
    public AsyncContext startAsync(ServletRequest servletRequest, ServletResponse servletResponse) throws IllegalStateException
    {
        if (_asyncNotSupportedSource != null)
            throw new IllegalStateException("!asyncSupported: " + _asyncNotSupportedSource);
        HttpChannelState state = getHttpChannelState();
        if (_async == null)
            _async = new AsyncContextState(state);
        AsyncContextEvent event = new AsyncContextEvent(_context, _async, state, this, servletRequest, servletResponse, getHttpURI());
        event.setDispatchContext(getServletContext());
        state.startAsync(event);
        return _async;
    }

    public static HttpServletRequest unwrap(ServletRequest servletRequest)
    {
        if (servletRequest instanceof HttpServletRequestWrapper)
        {
            return (HttpServletRequestWrapper)servletRequest;
        }
        if (servletRequest instanceof ServletRequestWrapper)
        {
            return unwrap(((ServletRequestWrapper)servletRequest).getRequest());
        }
        return ((HttpServletRequest)servletRequest);
    }

    @Override
    public String toString()
    {
        return String.format("%s%s%s %s%s@%x",
            getClass().getSimpleName(),
            _handled ? "[" : "(",
            getMethod(),
            getHttpURI(),
            _handled ? "]" : ")",
            hashCode());
    }

    @Override
    public boolean authenticate(HttpServletResponse response) throws IOException, ServletException
    {
        //if already authenticated, return true
        if (getUserPrincipal() != null && getRemoteUser() != null && getAuthType() != null)
            return true;

        //do the authentication
        if (_authentication instanceof Authentication.Deferred)
        {
            setAuthentication(((Authentication.Deferred)_authentication).authenticate(this, response));
        }

        //if the authentication did not succeed
        if (_authentication instanceof Authentication.Deferred)
            response.sendError(HttpStatus.UNAUTHORIZED_401);

        //if the authentication is incomplete, return false
        if (!(_authentication instanceof Authentication.ResponseSent))
            return false;

        //something has gone wrong
        throw new ServletException("Authentication failed");
    }

    @Override
    public Part getPart(String name) throws IOException, ServletException
    {
        getParts();
        return _multiParts.getPart(name);
    }

    @Override
    public Collection<Part> getParts() throws IOException, ServletException
    {
        String contentType = getContentType();
        if (contentType == null || !MimeTypes.Type.MULTIPART_FORM_DATA.is(HttpField.valueParameters(contentType, null)))
            throw new ServletException("Unsupported Content-Type [" + contentType + "], expected [multipart/form-data]");
        return getParts(null);
    }

    private Collection<Part> getParts(MultiMap<String> params) throws IOException
    {
        if (_multiParts == null)
        {
            MultipartConfigElement config = (MultipartConfigElement)getAttribute(__MULTIPART_CONFIG_ELEMENT);
            if (config == null)
                throw new IllegalStateException("No multipart config for servlet");

            _multiParts = newMultiParts(config);
            Collection<Part> parts = _multiParts.getParts();

            String formCharset = null;
            Part charsetPart = _multiParts.getPart("_charset_");
            if (charsetPart != null)
            {
                try (InputStream is = charsetPart.getInputStream())
                {
                    ByteArrayOutputStream os = new ByteArrayOutputStream();
                    IO.copy(is, os);
                    formCharset = new String(os.toByteArray(), StandardCharsets.UTF_8);
                }
            }

            /*
            Select Charset to use for this part. (NOTE: charset behavior is for the part value only and not the part header/field names)
                1. Use the part specific charset as provided in that part's Content-Type header; else
                2. Use the overall default charset. Determined by:
                    a. if part name _charset_ exists, use that part's value.
                    b. if the request.getCharacterEncoding() returns a value, use that.
                        (note, this can be either from the charset field on the request Content-Type
                        header, or from a manual call to request.setCharacterEncoding())
                    c. use utf-8.
             */
            Charset defaultCharset;
            if (formCharset != null)
                defaultCharset = Charset.forName(formCharset);
            else if (getCharacterEncoding() != null)
                defaultCharset = Charset.forName(getCharacterEncoding());
            else
                defaultCharset = StandardCharsets.UTF_8;

            ByteArrayOutputStream os = null;
            for (Part p : parts)
            {
                if (p.getSubmittedFileName() == null)
                {
                    // Servlet Spec 3.0 pg 23, parts without filename must be put into params.
                    String charset = null;
                    if (p.getContentType() != null)
                        charset = MimeTypes.getCharsetFromContentType(p.getContentType());

                    try (InputStream is = p.getInputStream())
                    {
                        if (os == null)
                            os = new ByteArrayOutputStream();
                        IO.copy(is, os);

                        String content = new String(os.toByteArray(), charset == null ? defaultCharset : Charset.forName(charset));
                        if (_contentParameters == null)
                            _contentParameters = params == null ? new MultiMap<>() : params;
                        _contentParameters.add(p.getName(), content);
                    }
                    os.reset();
                }
            }
        }

        return _multiParts.getParts();
    }

    private MultiPartFormInputStream newMultiParts(MultipartConfigElement config) throws IOException
    {
        return new MultiPartFormInputStream(getInputStream(), getContentType(), config,
            (_context != null ? (File)_context.getAttribute("javax.servlet.context.tempdir") : null));
    }

    @Override
    public void login(String username, String password) throws ServletException
    {
        if (_authentication instanceof Authentication.LoginAuthentication)
        {
            Authentication auth = ((Authentication.LoginAuthentication)_authentication).login(username, password, this);
            if (auth == null)
                throw new Authentication.Failed("Authentication failed for username '" + username + "'");
            else
                _authentication = auth;
        }
        else
        {
            throw new Authentication.Failed("Authenticated failed for username '" + username + "'. Already authenticated as " + _authentication);
        }
    }

    @Override
    public void logout() throws ServletException
    {
        if (_authentication instanceof Authentication.LogoutAuthentication)
            _authentication = ((Authentication.LogoutAuthentication)_authentication).logout(this);
    }

    public void mergeQueryParameters(String oldQuery, String newQuery)
    {
        MultiMap<String> newQueryParams = null;
        // Have to assume ENCODING because we can't know otherwise.
        if (newQuery != null)
        {
            newQueryParams = new MultiMap<>();
            UrlEncoded.decodeTo(newQuery, newQueryParams, UrlEncoded.ENCODING);
        }

        MultiMap<String> oldQueryParams = _queryParameters;
        if (oldQueryParams == null && oldQuery != null)
        {
            oldQueryParams = new MultiMap<>();
            try
            {
                UrlEncoded.decodeTo(oldQuery, oldQueryParams, getQueryCharset());
            }
            catch (Throwable th)
            {
                _queryParameters = BAD_PARAMS;
                throw new BadMessageException(400, "Bad query encoding", th);
            }
        }

        MultiMap<String> mergedQueryParams;
        if (newQueryParams == null || newQueryParams.size() == 0)
            mergedQueryParams = oldQueryParams == null ? NO_PARAMS : oldQueryParams;
        else if (oldQueryParams == null || oldQueryParams.size() == 0)
            mergedQueryParams = newQueryParams;
        else
        {
            // Parameters values are accumulated.
            mergedQueryParams = new MultiMap<>(newQueryParams);
            mergedQueryParams.addAllValues(oldQueryParams);
        }

        setQueryParameters(mergedQueryParams);
        resetParameters();
    }

    @Override
    public <T extends HttpUpgradeHandler> T upgrade(Class<T> handlerClass) throws IOException, ServletException
    {
        throw new ServletException("HttpServletRequest.upgrade() not supported in Jetty");
    }

    /**
     * Set the servletPathMapping, the servletPath and the pathInfo.
     * @param servletPathMapping The mapping used to return from {@link #getHttpServletMapping()}
     */
    public void setServletPathMapping(ServletPathMapping servletPathMapping)
    {
        _servletPathMapping = servletPathMapping;
    }

    /**
     * @return The mapping for the current target servlet, regardless of dispatch type.
     */
    public ServletPathMapping getServletPathMapping()
    {
        return _servletPathMapping;
    }

    /**
     * @return The mapping for the target servlet reported by the {@link #getServletPath()} and
     * {@link #getPathInfo()} methods.  For {@link DispatcherType#INCLUDE} dispatches, this
     * method returns the mapping of the source servlet, otherwise it returns the mapping of
     * the target servlet.
     */
    ServletPathMapping findServletPathMapping()
    {
        ServletPathMapping mapping;
        if (_dispatcherType == DispatcherType.INCLUDE)
        {
            Dispatcher.IncludeAttributes include = Attributes.unwrap(_attributes, Dispatcher.IncludeAttributes.class);
            mapping = (include == null) ? _servletPathMapping : include.getSourceMapping();
        }
        else
        {
            mapping = _servletPathMapping;
        }
        return mapping;
    }

    @Override
    public HttpServletMapping getHttpServletMapping()
    {
        // The mapping returned is normally for the current servlet.  Except during an
        // INCLUDE dispatch, in which case this method returns the mapping of the source servlet,
        // which we recover from the IncludeAttributes wrapper.
        return findServletPathMapping();
    }
}<|MERGE_RESOLUTION|>--- conflicted
+++ resolved
@@ -1707,13 +1707,7 @@
             // TODO this is not really right for CONNECT
             path = _uri.isAbsolute() ? "/" : null;
         else if (encoded.startsWith("/"))
-<<<<<<< HEAD
-            path = (encoded.length() == 1) ? "/" : _uri.getDecodedPath();
-=======
-        {
-            path = (encoded.length() == 1) ? "/" : URIUtil.canonicalPath(uri.getDecodedPath());
-        }
->>>>>>> 344cdf51
+            path = (encoded.length() == 1) ? "/" : URIUtil.canonicalPath(_uri.getDecodedPath());
         else if ("*".equals(encoded) || HttpMethod.CONNECT.is(getMethod()))
             path = encoded;
         else
