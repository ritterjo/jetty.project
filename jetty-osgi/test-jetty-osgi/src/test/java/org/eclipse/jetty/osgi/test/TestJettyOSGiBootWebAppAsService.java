//
//  ========================================================================
//  Copyright (c) 1995-2016 Mort Bay Consulting Pty. Ltd.
//  ------------------------------------------------------------------------
//  All rights reserved. This program and the accompanying materials
//  are made available under the terms of the Eclipse Public License v1.0
//  and Apache License v2.0 which accompanies this distribution.
//
//      The Eclipse Public License is available at
//      http://www.eclipse.org/legal/epl-v10.html
//
//      The Apache License v2.0 is available at
//      http://www.opensource.org/licenses/apache2.0.php
//
//  You may elect to redistribute this code under either of these licenses.
//  ========================================================================
//

package org.eclipse.jetty.osgi.test;

import java.io.File;
import java.util.ArrayList;
import java.util.Arrays;
import java.util.List;

import javax.inject.Inject;

import org.eclipse.jetty.client.HttpClient;
import org.eclipse.jetty.client.api.ContentResponse;
import org.eclipse.jetty.http.HttpStatus;
import org.eclipse.jetty.osgi.boot.OSGiServerConstants;
import org.eclipse.jetty.server.handler.ContextHandler;
import org.eclipse.jetty.webapp.WebAppContext;
import org.junit.Ignore;
import org.junit.Test;
import org.junit.runner.RunWith;
import org.ops4j.pax.exam.Configuration;
import org.ops4j.pax.exam.CoreOptions;
import org.ops4j.pax.exam.Option;
import org.ops4j.pax.exam.junit.PaxExam;
import org.osgi.framework.BundleContext;
import org.osgi.framework.ServiceReference;

import static org.junit.Assert.assertEquals;
import static org.junit.Assert.assertNotNull;
import static org.junit.Assert.assertTrue;
import static org.ops4j.pax.exam.CoreOptions.mavenBundle;
import static org.ops4j.pax.exam.CoreOptions.options;
import static org.ops4j.pax.exam.CoreOptions.systemProperty;

/**
 * TestJettyOSGiBootWebAppAsService
 *
 * Tests deployment of a WebAppContext as an osgi Service.
 *
 * Tests the ServiceWebAppProvider.
 *
 * Pax-Exam to make sure the jetty-osgi-boot can be started along with the
 * httpservice web-bundle. Then make sure we can deploy an OSGi service on the
 * top of this.
 */
@RunWith(PaxExam.class)
public class TestJettyOSGiBootWebAppAsService
{
    private static final String LOG_LEVEL = "WARN";

    @Inject
    BundleContext bundleContext = null;

    @Configuration
    public static Option[] configure()
    {
        ArrayList<Option> options = new ArrayList<Option>();
        options.add(CoreOptions.junitBundles());
        options.addAll(configureJettyHomeAndPort("jetty-http.xml"));
        options.add(CoreOptions.bootDelegationPackages("org.xml.sax", "org.xml.*", "org.w3c.*", "javax.xml.*"));
        options.add(CoreOptions.systemPackages("com.sun.org.apache.xalan.internal.res","com.sun.org.apache.xml.internal.utils",
                                               "com.sun.org.apache.xml.internal.utils", "com.sun.org.apache.xpath.internal",
                                               "com.sun.org.apache.xpath.internal.jaxp", "com.sun.org.apache.xpath.internal.objects"));

        options.addAll(TestJettyOSGiBootCore.coreJettyDependencies());
        options.addAll(Arrays.asList(options(systemProperty("pax.exam.logging").value("none"))));
        options.addAll(Arrays.asList(options(systemProperty("org.ops4j.pax.logging.DefaultServiceLog.level").value(LOG_LEVEL))));
        options.addAll(Arrays.asList(options(systemProperty("org.eclipse.jetty.LEVEL").value(LOG_LEVEL))));

        options.addAll(TestJettyOSGiBootCore.jspDependencies());
        options.addAll(testDependencies());
        return options.toArray(new Option[options.size()]);
    }

    public static List<Option> configureJettyHomeAndPort(String jettySelectorFileName)
    {
        File etcFolder = new File("src/test/config/etc");
        String etc = "file://" + etcFolder.getAbsolutePath();
        List<Option> options = new ArrayList<Option>();
        options.add(systemProperty(OSGiServerConstants.MANAGED_JETTY_XML_CONFIG_URLS).value(etc + "/jetty.xml;"
                + etc
                + "/"
                + jettySelectorFileName
                + ";"
                + etc
                + "/jetty-deployer.xml;"
                + etc
                + "/jetty-testrealm.xml"));
        options.add(systemProperty("jetty.http.port").value(String.valueOf(TestJettyOSGiBootCore.DEFAULT_HTTP_PORT)));
        options.add(systemProperty("jetty.ssl.port").value(String.valueOf(TestJettyOSGiBootCore.DEFAULT_SSL_PORT)));
        options.add(systemProperty("jetty.home").value(etcFolder.getParentFile().getAbsolutePath()));
        return options;
    }

    public static List<Option> testDependencies()
    {
        List<Option> res = new ArrayList<Option>();


        // a bundle that registers a webapp as a service for the jetty osgi core
        // to pick up and deploy
        res.add(mavenBundle().groupId("org.eclipse.jetty.osgi").artifactId("test-jetty-osgi-webapp").versionAsInProject().start());

        
        
        
        //a bundle that registers a new named Server instance
        res.add(mavenBundle().groupId("org.eclipse.jetty.osgi").artifactId("test-jetty-osgi-server").versionAsInProject().start());
       
        return res;
    }

    @Ignore
    @Test
    public void assertAllBundlesActiveOrResolved()
    {
        //TestOSGiUtil.assertAllBundlesActiveOrResolved(bundleContext);
        TestOSGiUtil.debugBundles(bundleContext);
    }



    @Test
    public void testBundle() throws Exception
    {
        // now test getting a static file
        HttpClient client = new HttpClient();
        try
        {
            client.start();
            
            ContentResponse response = client.GET("http://127.0.0.1:" + TestJettyOSGiBootCore.DEFAULT_HTTP_PORT + "/acme/index.html");
            assertEquals(HttpStatus.OK_200, response.getStatus());
            String content = new String(response.getContent());
<<<<<<< HEAD
            assertTrue(content.indexOf("<h1>Test OSGi WebAppA</h1>") != -1);

            response = client.GET("http://127.0.0.1:" + "9999" + "/acme/index.html");
            assertEquals(HttpStatus.OK_200, response.getStatus());
            content = new String(response.getContent());
            assertTrue(content.indexOf("<h1>Test OSGi WebAppB</h1>") != -1);
=======
            assertTrue(content.indexOf("<h1>Test OSGi WebApp</h1>") != -1);
            
            response = client.GET("http://127.0.0.1:" + TestJettyOSGiBootCore.DEFAULT_HTTP_PORT + "/acme/mime");
            assertEquals(HttpStatus.OK_200, response.getStatus());
            content = new String(response.getContent());
            assertTrue(content.indexOf("MIMETYPE=application/gzip") != -1);
>>>>>>> 4b920622
        }
        finally
        {
            client.stop();
        }

        ServiceReference[] refs = bundleContext.getServiceReferences(WebAppContext.class.getName(), null);
        assertNotNull(refs);
        assertEquals(2, refs.length);
        WebAppContext wac = (WebAppContext) bundleContext.getService(refs[0]);
        assertEquals("/acme", wac.getContextPath());
        wac = (WebAppContext) bundleContext.getService(refs[1]);
        assertEquals("/acme", wac.getContextPath());
    }
}<|MERGE_RESOLUTION|>--- conflicted
+++ resolved
@@ -148,21 +148,17 @@
             ContentResponse response = client.GET("http://127.0.0.1:" + TestJettyOSGiBootCore.DEFAULT_HTTP_PORT + "/acme/index.html");
             assertEquals(HttpStatus.OK_200, response.getStatus());
             String content = new String(response.getContent());
-<<<<<<< HEAD
             assertTrue(content.indexOf("<h1>Test OSGi WebAppA</h1>") != -1);
+
+            response = client.GET("http://127.0.0.1:" + TestJettyOSGiBootCore.DEFAULT_HTTP_PORT + "/acme/mime");
+            assertEquals(HttpStatus.OK_200, response.getStatus());
+            content = new String(response.getContent());
+            assertTrue(content.indexOf("MIMETYPE=application/gzip") != -1);
 
             response = client.GET("http://127.0.0.1:" + "9999" + "/acme/index.html");
             assertEquals(HttpStatus.OK_200, response.getStatus());
             content = new String(response.getContent());
             assertTrue(content.indexOf("<h1>Test OSGi WebAppB</h1>") != -1);
-=======
-            assertTrue(content.indexOf("<h1>Test OSGi WebApp</h1>") != -1);
-            
-            response = client.GET("http://127.0.0.1:" + TestJettyOSGiBootCore.DEFAULT_HTTP_PORT + "/acme/mime");
-            assertEquals(HttpStatus.OK_200, response.getStatus());
-            content = new String(response.getContent());
-            assertTrue(content.indexOf("MIMETYPE=application/gzip") != -1);
->>>>>>> 4b920622
         }
         finally
         {
