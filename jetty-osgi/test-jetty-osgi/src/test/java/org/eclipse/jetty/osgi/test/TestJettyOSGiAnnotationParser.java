--- conflicted
+++ resolved
@@ -65,18 +65,7 @@
         options.add(TestOSGiUtil.optionalRemoteDebug());
         options.add(CoreOptions.junitBundles());
         options.addAll(TestOSGiUtil.coreJettyDependencies());
-<<<<<<< HEAD
-        
-=======
-        options.add(mavenBundle().groupId("biz.aQute.bnd").artifactId("biz.aQute.bndlib").version("3.5.0").start());
-        options.add(mavenBundle().groupId("org.ops4j.pax.tinybundles").artifactId("tinybundles").versionAsInProject().start());
-        return options.toArray(new Option[options.size()]);
-    }
 
-    @Test
-    public void testParse() throws Exception
-    {
->>>>>>> f0a2ab4f
         //get a reference to a pre-prepared module-info
         Path path = Paths.get("src", "test", "resources", "module-info.clazz");
         File moduleInfo = path.toFile();
