//
//  ========================================================================
//  Copyright (c) 1995-2016 Mort Bay Consulting Pty. Ltd.
//  ------------------------------------------------------------------------
//  All rights reserved. This program and the accompanying materials
//  are made available under the terms of the Eclipse Public License v1.0
//  and Apache License v2.0 which accompanies this distribution.
//
//      The Eclipse Public License is available at
//      http://www.eclipse.org/legal/epl-v10.html
//
//      The Apache License v2.0 is available at
//      http://www.opensource.org/licenses/apache2.0.php
//
//  You may elect to redistribute this code under either of these licenses.
//  ========================================================================
//

package org.eclipse.jetty.http2.alpn.tests;

import java.io.BufferedReader;
import java.io.InputStream;
import java.io.InputStreamReader;
import java.io.OutputStream;
import java.net.InetSocketAddress;
import java.nio.ByteBuffer;
import java.nio.channels.SocketChannel;
import java.nio.charset.StandardCharsets;
import java.util.Arrays;
import java.util.List;

import javax.net.ssl.SSLContext;
import javax.net.ssl.SSLEngine;
import javax.net.ssl.SSLSocket;

import org.eclipse.jetty.alpn.ALPN;
import org.eclipse.jetty.util.BufferUtil;
import org.eclipse.jetty.util.ssl.SslContextFactory;
import org.junit.Assert;
import org.junit.Test;

public class ALPNNegotiationTest extends AbstractALPNTest
{
    @Test
    public void testGentleCloseDuringHandshake() throws Exception
    {
        InetSocketAddress address = prepare();
        SslContextFactory sslContextFactory = newSslContextFactory();
        sslContextFactory.start();
        SSLEngine sslEngine = sslContextFactory.newSSLEngine(address);
        sslEngine.setUseClientMode(true);
        ALPN.put(sslEngine, new ALPN.ClientProvider()
        {
            @Override
            public void unsupported()
            {
            }

            @Override
            public List<String> protocols()
            {
                return Arrays.asList("h2");
            }

            @Override
            public void selected(String protocol)
            {
            }
        });
        sslEngine.beginHandshake();

        ByteBuffer encrypted = ByteBuffer.allocate(sslEngine.getSession().getPacketBufferSize());
        sslEngine.wrap(BufferUtil.EMPTY_BUFFER, encrypted);
        encrypted.flip();

        try (SocketChannel channel = SocketChannel.open(address))
        {
            // Send ClientHello, immediately followed by TLS Close Alert and then by FIN
            channel.write(encrypted);
            sslEngine.closeOutbound();
            encrypted.clear();
            sslEngine.wrap(BufferUtil.EMPTY_BUFFER, encrypted);
            encrypted.flip();
            channel.write(encrypted);
            channel.shutdownOutput();

            // Read ServerHello from server
            encrypted.clear();
            int read = channel.read(encrypted);
            encrypted.flip();
            Assert.assertTrue(read > 0);
            // Cannot decrypt, as the SSLEngine has been already closed

<<<<<<< HEAD
            // Now if we read more, we should read a TLS Alert.
            encrypted.clear();
            read = channel.read(encrypted);
            Assert.assertTrue(read > 0);
            Assert.assertEquals(21, encrypted.get(0));
            encrypted.clear();
            Assert.assertEquals(-1, channel.read(encrypted));
=======
            // It may happen that the read() above read both the ServerHello and the TLS Close Alert.
            // Now if we can read more, we should read the TLS Close Alert and then the TCP FIN.
            encrypted.clear();
            read = channel.read(encrypted);
            if (read > 0)
            {
                encrypted.flip();
                Assert.assertEquals(21, encrypted.get());
                encrypted.clear();
                Assert.assertEquals(-1, channel.read(encrypted));
            }
>>>>>>> 4565c186
        }
    }

    @Test
    public void testAbruptCloseDuringHandshake() throws Exception
    {
        InetSocketAddress address = prepare();
        SslContextFactory sslContextFactory = newSslContextFactory();
        sslContextFactory.start();
        SSLEngine sslEngine = sslContextFactory.newSSLEngine(address);
        sslEngine.setUseClientMode(true);
        ALPN.put(sslEngine, new ALPN.ClientProvider()
        {
            @Override
            public void unsupported()
            {
            }

            @Override
            public List<String> protocols()
            {
                return Arrays.asList("h2");
            }

            @Override
            public void selected(String s)
            {
            }
        });
        sslEngine.beginHandshake();

        ByteBuffer encrypted = ByteBuffer.allocate(sslEngine.getSession().getPacketBufferSize());
        sslEngine.wrap(BufferUtil.EMPTY_BUFFER, encrypted);
        encrypted.flip();

        try (SocketChannel channel = SocketChannel.open(address))
        {
            // Send ClientHello, immediately followed by FIN (no TLS Close Alert)
            channel.write(encrypted);
            channel.shutdownOutput();

            // Read ServerHello from server
            encrypted.clear();
            int read = channel.read(encrypted);
            encrypted.flip();
            Assert.assertTrue(read > 0);
            ByteBuffer decrypted = ByteBuffer.allocate(sslEngine.getSession().getApplicationBufferSize());
            sslEngine.unwrap(encrypted, decrypted);

            // It may happen that the read() above read both the ServerHello and the TLS Close Alert.
            if (!encrypted.hasRemaining())
            {
                // Now if we can read more, we should read the TLS Close Alert and then the TCP FIN.
                encrypted.clear();
                read = channel.read(encrypted);
                Assert.assertTrue(read > 0);
                encrypted.flip();
            }
            Assert.assertEquals(21, encrypted.get());
            encrypted.clear();
            Assert.assertEquals(-1, channel.read(encrypted));
        }
    }

    @Test
    public void testClientAdvertisingHTTPServerSpeaksHTTP() throws Exception
    {
        InetSocketAddress address = prepare();

        SslContextFactory sslContextFactory = newSslContextFactory();
        sslContextFactory.start();
        SSLContext sslContext = sslContextFactory.getSslContext();

        try (SSLSocket client = (SSLSocket)sslContext.getSocketFactory().createSocket(address.getAddress(), address.getPort()))
        {
            client.setUseClientMode(true);
            client.setSoTimeout(5000);

            ALPN.put(client, new ALPN.ClientProvider()
            {
                @Override
                public void unsupported()
                {
                }

                @Override
                public List<String> protocols()
                {
                    return Arrays.asList("http/1.1");
                }

                @Override
                public void selected(String protocol)
                {
                    Assert.assertEquals("http/1.1", protocol);
                }
            });

            client.startHandshake();

            // Verify that the server really speaks http/1.1

            OutputStream output = client.getOutputStream();
            output.write(("" +
                    "GET / HTTP/1.1\r\n" +
                    "Host: localhost:" + address.getPort() + "\r\n" +
                    "\r\n" +
                    "").getBytes(StandardCharsets.UTF_8));
            output.flush();

            InputStream input = client.getInputStream();
            BufferedReader reader = new BufferedReader(new InputStreamReader(input, StandardCharsets.UTF_8));
            String line = reader.readLine();
            Assert.assertTrue(line.contains(" 404 "));
        }
    }

    @Test
    public void testClientAdvertisingMultipleProtocolsServerSpeaksHTTPWhenNegotiated() throws Exception
    {
        InetSocketAddress address = prepare();

        SslContextFactory sslContextFactory = newSslContextFactory();
        sslContextFactory.start();
        SSLContext sslContext = sslContextFactory.getSslContext();
        try (SSLSocket client = (SSLSocket)sslContext.getSocketFactory().createSocket(address.getAddress(), address.getPort()))
        {
            client.setUseClientMode(true);
            client.setSoTimeout(5000);

            ALPN.put(client, new ALPN.ClientProvider()
            {
                @Override
                public void unsupported()
                {
                }

                @Override
                public List<String> protocols()
                {
                    return Arrays.asList("unknown/1.0", "http/1.1");
                }

                @Override
                public void selected(String protocol)
                {
                    Assert.assertEquals("http/1.1", protocol);
                }
            });

            client.startHandshake();

            // Verify that the server really speaks http/1.1

            OutputStream output = client.getOutputStream();
            output.write(("" +
                    "GET / HTTP/1.1\r\n" +
                    "Host: localhost:" + address.getPort() + "\r\n" +
                    "\r\n" +
                    "").getBytes(StandardCharsets.UTF_8));
            output.flush();

            InputStream input = client.getInputStream();
            BufferedReader reader = new BufferedReader(new InputStreamReader(input, StandardCharsets.UTF_8));
            String line = reader.readLine();
            Assert.assertTrue(line.contains(" 404 "));
        }
    }

    @Test
    public void testClientNotSupportingALPNServerSpeaksDefaultProtocol() throws Exception
    {
        InetSocketAddress address = prepare();

        SslContextFactory sslContextFactory = newSslContextFactory();
        sslContextFactory.start();
        SSLContext sslContext = sslContextFactory.getSslContext();
        try (SSLSocket client = (SSLSocket)sslContext.getSocketFactory().createSocket(address.getAddress(), address.getPort()))
        {
            client.setUseClientMode(true);
            client.setSoTimeout(5000);

            ALPN.put(client, new ALPN.ClientProvider()
            {
                @Override
                public void unsupported()
                {
                }

                @Override
                public List<String> protocols()
                {
                    return null;
                }

                @Override
                public void selected(String s)
                {
                }
            });

            client.startHandshake();

            // Verify that the server really speaks http/1.1

            OutputStream output = client.getOutputStream();
            output.write(("" +
                    "GET / HTTP/1.1\r\n" +
                    "Host: localhost:" + address.getPort() + "\r\n" +
                    "\r\n" +
                    "").getBytes(StandardCharsets.UTF_8));
            output.flush();

            InputStream input = client.getInputStream();
            BufferedReader reader = new BufferedReader(new InputStreamReader(input, StandardCharsets.UTF_8));
            String line = reader.readLine();
            Assert.assertTrue(line.contains(" 404 "));
        }
    }
}<|MERGE_RESOLUTION|>--- conflicted
+++ resolved
@@ -91,15 +91,6 @@
             Assert.assertTrue(read > 0);
             // Cannot decrypt, as the SSLEngine has been already closed
 
-<<<<<<< HEAD
-            // Now if we read more, we should read a TLS Alert.
-            encrypted.clear();
-            read = channel.read(encrypted);
-            Assert.assertTrue(read > 0);
-            Assert.assertEquals(21, encrypted.get(0));
-            encrypted.clear();
-            Assert.assertEquals(-1, channel.read(encrypted));
-=======
             // It may happen that the read() above read both the ServerHello and the TLS Close Alert.
             // Now if we can read more, we should read the TLS Close Alert and then the TCP FIN.
             encrypted.clear();
@@ -111,7 +102,6 @@
                 encrypted.clear();
                 Assert.assertEquals(-1, channel.read(encrypted));
             }
->>>>>>> 4565c186
         }
     }
 
