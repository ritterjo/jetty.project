//
//  ========================================================================
//  Copyright (c) 1995-2018 Mort Bay Consulting Pty. Ltd.
//  ------------------------------------------------------------------------
//  All rights reserved. This program and the accompanying materials
//  are made available under the terms of the Eclipse Public License v1.0
//  and Apache License v2.0 which accompanies this distribution.
//
//      The Eclipse Public License is available at
//      http://www.eclipse.org/legal/epl-v10.html
//
//      The Apache License v2.0 is available at
//      http://www.opensource.org/licenses/apache2.0.php
//
//  You may elect to redistribute this code under either of these licenses.
//  ========================================================================
//

package org.eclipse.jetty.http2.parser;

import java.nio.ByteBuffer;
import java.util.function.UnaryOperator;

import org.eclipse.jetty.http2.ErrorCode;
import org.eclipse.jetty.http2.Flags;
import org.eclipse.jetty.http2.frames.DataFrame;
import org.eclipse.jetty.http2.frames.Frame;
import org.eclipse.jetty.http2.frames.FrameType;
import org.eclipse.jetty.http2.frames.GoAwayFrame;
import org.eclipse.jetty.http2.frames.HeadersFrame;
import org.eclipse.jetty.http2.frames.PingFrame;
import org.eclipse.jetty.http2.frames.PriorityFrame;
import org.eclipse.jetty.http2.frames.PushPromiseFrame;
import org.eclipse.jetty.http2.frames.ResetFrame;
import org.eclipse.jetty.http2.frames.SettingsFrame;
import org.eclipse.jetty.http2.frames.WindowUpdateFrame;
import org.eclipse.jetty.http2.hpack.HpackDecoder;
import org.eclipse.jetty.io.ByteBufferPool;
import org.eclipse.jetty.util.log.Log;
import org.eclipse.jetty.util.log.Logger;

/**
 * <p>The HTTP/2 protocol parser.</p>
 * <p>This parser makes use of the {@link HeaderParser} and of
 * {@link BodyParser}s to parse HTTP/2 frames.</p>
 */
public class Parser
{
    private static final Logger LOG = Log.getLogger(Parser.class);

    private final Listener listener;
    private final HeaderParser headerParser;
    private final HeaderBlockParser headerBlockParser;
    private final BodyParser[] bodyParsers;
<<<<<<< HEAD
    private final UnknownBodyParser unknownBodyParser;
    private int maxFrameLength;
=======
    private int maxSettingsKeys = SettingsFrame.DEFAULT_MAX_KEYS;
>>>>>>> d96aee44
    private boolean continuation;
    private State state = State.HEADER;

    public Parser(ByteBufferPool byteBufferPool, Listener listener, int maxDynamicTableSize, int maxHeaderSize)
    {
        this.listener = listener;
        this.headerParser = new HeaderParser();
        this.headerBlockParser = new HeaderBlockParser(byteBufferPool, new HpackDecoder(maxDynamicTableSize, maxHeaderSize));
        this.unknownBodyParser = new UnknownBodyParser(headerParser, listener);
        this.maxFrameLength = Frame.DEFAULT_MAX_LENGTH;
        this.bodyParsers = new BodyParser[FrameType.values().length];
    }

    public void init(UnaryOperator<Listener> wrapper)
    {
        Listener listener = wrapper.apply(this.listener);
        HeaderBlockFragments headerBlockFragments = new HeaderBlockFragments();
        bodyParsers[FrameType.DATA.getType()] = new DataBodyParser(headerParser, listener);
        bodyParsers[FrameType.HEADERS.getType()] = new HeadersBodyParser(headerParser, listener, headerBlockParser, headerBlockFragments);
        bodyParsers[FrameType.PRIORITY.getType()] = new PriorityBodyParser(headerParser, listener);
        bodyParsers[FrameType.RST_STREAM.getType()] = new ResetBodyParser(headerParser, listener);
        bodyParsers[FrameType.SETTINGS.getType()] = new SettingsBodyParser(headerParser, listener, getMaxSettingsKeys());
        bodyParsers[FrameType.PUSH_PROMISE.getType()] = new PushPromiseBodyParser(headerParser, listener, headerBlockParser);
        bodyParsers[FrameType.PING.getType()] = new PingBodyParser(headerParser, listener);
        bodyParsers[FrameType.GO_AWAY.getType()] = new GoAwayBodyParser(headerParser, listener);
        bodyParsers[FrameType.WINDOW_UPDATE.getType()] = new WindowUpdateBodyParser(headerParser, listener);
        bodyParsers[FrameType.CONTINUATION.getType()] = new ContinuationBodyParser(headerParser, listener, headerBlockParser, headerBlockFragments);
    }

    private void reset()
    {
        headerParser.reset();
        state = State.HEADER;
    }

    /**
     * <p>Parses the given {@code buffer} bytes and emit events to a {@link Listener}.</p>
     * <p>When this method returns, the buffer may not be fully consumed, so invocations
     * to this method should be wrapped in a loop:</p>
     * <pre>
     * while (buffer.hasRemaining())
     *     parser.parse(buffer);
     * </pre>
     *
     * @param buffer the buffer to parse
     */
    public void parse(ByteBuffer buffer)
    {
        try
        {
            while (true)
            {
                switch (state)
                {
                    case HEADER:
                    {
                        if (!parseHeader(buffer))
                            return;
                        break;
                    }
                    case BODY:
                    {
                        if (!parseBody(buffer))
                            return;
                        break;
                    }
                    default:
                    {
                        throw new IllegalStateException();
                    }
                }
            }
        }
        catch (Throwable x)
        {
            if (LOG.isDebugEnabled())
                LOG.debug(x);
            connectionFailure(buffer, ErrorCode.PROTOCOL_ERROR, "parser_error");
        }
    }

    protected boolean parseHeader(ByteBuffer buffer)
    {
        if (!headerParser.parse(buffer))
            return false;

        if (LOG.isDebugEnabled())
            LOG.debug("Parsed {} frame header from {}", headerParser, buffer);

        if (headerParser.getLength() > getMaxFrameLength())
            return connectionFailure(buffer, ErrorCode.FRAME_SIZE_ERROR, "invalid_frame_length");

        FrameType frameType = FrameType.from(getFrameType());
        if (continuation)
        {
            // SPEC: CONTINUATION frames must be consecutive.
            if (frameType != FrameType.CONTINUATION)
                return connectionFailure(buffer, ErrorCode.PROTOCOL_ERROR, "expected_continuation_frame");
            if (headerParser.hasFlag(Flags.END_HEADERS))
                continuation = false;
        }
        else
        {
            if (frameType == FrameType.HEADERS)
                continuation = !headerParser.hasFlag(Flags.END_HEADERS);
            else if (frameType == FrameType.CONTINUATION)
                return connectionFailure(buffer, ErrorCode.PROTOCOL_ERROR, "unexpected_continuation_frame");
        }
        state = State.BODY;
        return true;
    }

    protected boolean parseBody(ByteBuffer buffer)
    {
        int type = getFrameType();
        if (type < 0 || type >= bodyParsers.length)
        {
            // Unknown frame types must be ignored.
            if (LOG.isDebugEnabled())
                LOG.debug("Ignoring unknown frame type {}", Integer.toHexString(type));
            if (!unknownBodyParser.parse(buffer))
                return false;
            reset();
            return true;
        }

        BodyParser bodyParser = bodyParsers[type];
        if (headerParser.getLength() == 0)
        {
            bodyParser.emptyBody(buffer);
        }
        else
        {
            if (!bodyParser.parse(buffer))
                return false;
        }
        if (LOG.isDebugEnabled())
            LOG.debug("Parsed {} frame body from {}", FrameType.from(type), buffer);
        reset();
        return true;
    }

    private boolean connectionFailure(ByteBuffer buffer, ErrorCode error, String reason)
    {
        return unknownBodyParser.connectionFailure(buffer, error.code, reason);
    }

    protected int getFrameType()
    {
        return headerParser.getFrameType();
    }

    protected boolean hasFlag(int bit)
    {
        return headerParser.hasFlag(bit);
    }

<<<<<<< HEAD
    public int getMaxFrameLength()
    {
        return maxFrameLength;
    }

    public void setMaxFrameLength(int maxFrameLength)
    {
        this.maxFrameLength = maxFrameLength;
=======
    public int getMaxSettingsKeys()
    {
        return maxSettingsKeys;
    }

    public void setMaxSettingsKeys(int maxSettingsKeys)
    {
        this.maxSettingsKeys = maxSettingsKeys;
>>>>>>> d96aee44
    }

    protected void notifyConnectionFailure(int error, String reason)
    {
        try
        {
            listener.onConnectionFailure(error, reason);
        }
        catch (Throwable x)
        {
            LOG.info("Failure while notifying listener " + listener, x);
        }
    }

    public interface Listener
    {
        public void onData(DataFrame frame);

        public void onHeaders(HeadersFrame frame);

        public void onPriority(PriorityFrame frame);

        public void onReset(ResetFrame frame);

        public void onSettings(SettingsFrame frame);

        public void onPushPromise(PushPromiseFrame frame);

        public void onPing(PingFrame frame);

        public void onGoAway(GoAwayFrame frame);

        public void onWindowUpdate(WindowUpdateFrame frame);

        public void onConnectionFailure(int error, String reason);

        public static class Adapter implements Listener
        {
            @Override
            public void onData(DataFrame frame)
            {
            }

            @Override
            public void onHeaders(HeadersFrame frame)
            {
            }

            @Override
            public void onPriority(PriorityFrame frame)
            {
            }

            @Override
            public void onReset(ResetFrame frame)
            {
            }

            @Override
            public void onSettings(SettingsFrame frame)
            {
            }

            @Override
            public void onPushPromise(PushPromiseFrame frame)
            {
            }

            @Override
            public void onPing(PingFrame frame)
            {
            }

            @Override
            public void onGoAway(GoAwayFrame frame)
            {
            }

            @Override
            public void onWindowUpdate(WindowUpdateFrame frame)
            {
            }

            @Override
            public void onConnectionFailure(int error, String reason)
            {
                LOG.warn("Connection failure: {}/{}", error, reason);
            }
        }
    }

    private enum State
    {
        HEADER, BODY
    }
}<|MERGE_RESOLUTION|>--- conflicted
+++ resolved
@@ -36,6 +36,7 @@
 import org.eclipse.jetty.http2.frames.WindowUpdateFrame;
 import org.eclipse.jetty.http2.hpack.HpackDecoder;
 import org.eclipse.jetty.io.ByteBufferPool;
+import org.eclipse.jetty.util.BufferUtil;
 import org.eclipse.jetty.util.log.Log;
 import org.eclipse.jetty.util.log.Logger;
 
@@ -52,12 +53,9 @@
     private final HeaderParser headerParser;
     private final HeaderBlockParser headerBlockParser;
     private final BodyParser[] bodyParsers;
-<<<<<<< HEAD
     private final UnknownBodyParser unknownBodyParser;
     private int maxFrameLength;
-=======
     private int maxSettingsKeys = SettingsFrame.DEFAULT_MAX_KEYS;
->>>>>>> d96aee44
     private boolean continuation;
     private State state = State.HEADER;
 
@@ -179,7 +177,7 @@
             if (LOG.isDebugEnabled())
                 LOG.debug("Ignoring unknown frame type {}", Integer.toHexString(type));
             if (!unknownBodyParser.parse(buffer))
-                return false;
+            return false;
             reset();
             return true;
         }
@@ -215,7 +213,6 @@
         return headerParser.hasFlag(bit);
     }
 
-<<<<<<< HEAD
     public int getMaxFrameLength()
     {
         return maxFrameLength;
@@ -224,7 +221,8 @@
     public void setMaxFrameLength(int maxFrameLength)
     {
         this.maxFrameLength = maxFrameLength;
-=======
+    }
+
     public int getMaxSettingsKeys()
     {
         return maxSettingsKeys;
@@ -233,7 +231,6 @@
     public void setMaxSettingsKeys(int maxSettingsKeys)
     {
         this.maxSettingsKeys = maxSettingsKeys;
->>>>>>> d96aee44
     }
 
     protected void notifyConnectionFailure(int error, String reason)
