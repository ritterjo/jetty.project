<<<<<<< HEAD
<?xml version="1.0" encoding="UTF-8"?>
<project xmlns="http://maven.apache.org/POM/4.0.0" xmlns:xsi="http://www.w3.org/2001/XMLSchema-instance" xsi:schemaLocation="http://maven.apache.org/POM/4.0.0 http://maven.apache.org/maven-v4_0_0.xsd">
  <parent>
    <groupId>org.eclipse.jetty.http2</groupId>
    <artifactId>http2-parent</artifactId>
    <version>9.4.7-SNAPSHOT</version>
  </parent>

  <modelVersion>4.0.0</modelVersion>
  <artifactId>http2-common</artifactId>
  <name>Jetty :: HTTP2 :: Common</name>

  <dependencies>
    <dependency>
      <groupId>org.eclipse.jetty.http2</groupId>
      <artifactId>http2-hpack</artifactId>
      <version>${project.version}</version>
    </dependency>
    <dependency>
      <groupId>org.eclipse.jetty</groupId>
      <artifactId>jetty-jmx</artifactId>
      <version>${project.version}</version>
      <optional>true</optional>
    </dependency>
    <dependency>
      <groupId>org.eclipse.jetty.toolchain</groupId>
      <artifactId>jetty-test-helper</artifactId>
      <scope>test</scope>
    </dependency>
  </dependencies>

  <properties>
    <bundle-symbolic-name>${project.groupId}.common</bundle-symbolic-name>
  </properties>

  <build>
    <plugins>
      <plugin>
        <groupId>org.apache.felix</groupId>
        <artifactId>maven-bundle-plugin</artifactId>
        <extensions>true</extensions>
        <executions>
          <execution>
            <goals>
              <goal>manifest</goal>
            </goals>
            <configuration>
              <instructions>
                <Export-Package>org.eclipse.jetty.http2.*;version="${parsedVersion.majorVersion}.${parsedVersion.minorVersion}.${parsedVersion.incrementalVersion}";</Export-Package>
              </instructions>
            </configuration>
          </execution>
        </executions>
      </plugin>
    </plugins>
  </build>

</project>
=======
<?xml version="1.0" encoding="UTF-8"?>
<project xmlns="http://maven.apache.org/POM/4.0.0" xmlns:xsi="http://www.w3.org/2001/XMLSchema-instance" xsi:schemaLocation="http://maven.apache.org/POM/4.0.0 http://maven.apache.org/maven-v4_0_0.xsd">
  <parent>
    <groupId>org.eclipse.jetty.http2</groupId>
    <artifactId>http2-parent</artifactId>
    <version>9.3.22-SNAPSHOT</version>
  </parent>

  <modelVersion>4.0.0</modelVersion>
  <artifactId>http2-common</artifactId>
  <name>Jetty :: HTTP2 :: Common</name>

  <dependencies>
    <dependency>
      <groupId>org.eclipse.jetty.http2</groupId>
      <artifactId>http2-hpack</artifactId>
      <version>${project.version}</version>
    </dependency>
    <dependency>
      <groupId>org.eclipse.jetty</groupId>
      <artifactId>jetty-jmx</artifactId>
      <version>${project.version}</version>
      <optional>true</optional>
    </dependency>
    <dependency>
      <groupId>org.eclipse.jetty.toolchain</groupId>
      <artifactId>jetty-test-helper</artifactId>
      <scope>test</scope>
    </dependency>
  </dependencies>

  <properties>
    <bundle-symbolic-name>${project.groupId}.common</bundle-symbolic-name>
  </properties>

  <build>
    <plugins>
      <plugin>
        <groupId>org.apache.felix</groupId>
        <artifactId>maven-bundle-plugin</artifactId>
        <extensions>true</extensions>
        <executions>
          <execution>
            <goals>
              <goal>manifest</goal>
            </goals>
            <configuration>
              <instructions>
                <Export-Package>org.eclipse.jetty.http2.*;version="${parsedVersion.majorVersion}.${parsedVersion.minorVersion}.${parsedVersion.incrementalVersion}";</Export-Package>
              </instructions>
            </configuration>
          </execution>
        </executions>
      </plugin>
    </plugins>
  </build>

</project>
>>>>>>> 28babcf6
<|MERGE_RESOLUTION|>--- conflicted
+++ resolved
@@ -1,4 +1,3 @@
-<<<<<<< HEAD
 <?xml version="1.0" encoding="UTF-8"?>
 <project xmlns="http://maven.apache.org/POM/4.0.0" xmlns:xsi="http://www.w3.org/2001/XMLSchema-instance" xsi:schemaLocation="http://maven.apache.org/POM/4.0.0 http://maven.apache.org/maven-v4_0_0.xsd">
   <parent>
@@ -56,64 +55,4 @@
     </plugins>
   </build>
 
-</project>
-=======
-<?xml version="1.0" encoding="UTF-8"?>
-<project xmlns="http://maven.apache.org/POM/4.0.0" xmlns:xsi="http://www.w3.org/2001/XMLSchema-instance" xsi:schemaLocation="http://maven.apache.org/POM/4.0.0 http://maven.apache.org/maven-v4_0_0.xsd">
-  <parent>
-    <groupId>org.eclipse.jetty.http2</groupId>
-    <artifactId>http2-parent</artifactId>
-    <version>9.3.22-SNAPSHOT</version>
-  </parent>
-
-  <modelVersion>4.0.0</modelVersion>
-  <artifactId>http2-common</artifactId>
-  <name>Jetty :: HTTP2 :: Common</name>
-
-  <dependencies>
-    <dependency>
-      <groupId>org.eclipse.jetty.http2</groupId>
-      <artifactId>http2-hpack</artifactId>
-      <version>${project.version}</version>
-    </dependency>
-    <dependency>
-      <groupId>org.eclipse.jetty</groupId>
-      <artifactId>jetty-jmx</artifactId>
-      <version>${project.version}</version>
-      <optional>true</optional>
-    </dependency>
-    <dependency>
-      <groupId>org.eclipse.jetty.toolchain</groupId>
-      <artifactId>jetty-test-helper</artifactId>
-      <scope>test</scope>
-    </dependency>
-  </dependencies>
-
-  <properties>
-    <bundle-symbolic-name>${project.groupId}.common</bundle-symbolic-name>
-  </properties>
-
-  <build>
-    <plugins>
-      <plugin>
-        <groupId>org.apache.felix</groupId>
-        <artifactId>maven-bundle-plugin</artifactId>
-        <extensions>true</extensions>
-        <executions>
-          <execution>
-            <goals>
-              <goal>manifest</goal>
-            </goals>
-            <configuration>
-              <instructions>
-                <Export-Package>org.eclipse.jetty.http2.*;version="${parsedVersion.majorVersion}.${parsedVersion.minorVersion}.${parsedVersion.incrementalVersion}";</Export-Package>
-              </instructions>
-            </configuration>
-          </execution>
-        </executions>
-      </plugin>
-    </plugins>
-  </build>
-
-</project>
->>>>>>> 28babcf6
+</project>