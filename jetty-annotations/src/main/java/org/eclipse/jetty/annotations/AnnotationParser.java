//
//  ========================================================================
//  Copyright (c) 1995-2012 Mort Bay Consulting Pty. Ltd.
//  ------------------------------------------------------------------------
//  All rights reserved. This program and the accompanying materials
//  are made available under the terms of the Eclipse Public License v1.0
//  and Apache License v2.0 which accompanies this distribution.
//
//      The Eclipse Public License is available at
//      http://www.eclipse.org/legal/epl-v10.html
//
//      The Apache License v2.0 is available at
//      http://www.opensource.org/licenses/apache2.0.php
//
//  You may elect to redistribute this code under either of these licenses.
//  ========================================================================
//

package org.eclipse.jetty.annotations;

import java.io.IOException;
import java.io.InputStream;
import java.net.URI;
import java.net.URL;
import java.net.URLClassLoader;
import java.util.ArrayList;
import java.util.Arrays;
import java.util.Collections;
import java.util.HashMap;
import java.util.List;
import java.util.Map;
import java.util.jar.JarEntry;

import org.eclipse.jetty.util.Loader;
import org.eclipse.jetty.util.log.Log;
import org.eclipse.jetty.util.log.Logger;
import org.eclipse.jetty.util.resource.Resource;
import org.eclipse.jetty.webapp.JarScanner;
import org.objectweb.asm.AnnotationVisitor;
import org.objectweb.asm.ClassReader;
import org.objectweb.asm.FieldVisitor;
import org.objectweb.asm.MethodVisitor;
import org.objectweb.asm.commons.EmptyVisitor;

/**
 * AnnotationParser
 *
 * Use asm to scan classes for annotations. A SAX-style parsing is done, with
 * a handler being able to be registered to handle each annotation type.
 */
public class AnnotationParser
{
    private static final Logger LOG = Log.getLogger(AnnotationParser.class);
<<<<<<< HEAD

    protected List<String> _parsedClassNames = new ArrayList<String>();
    protected Map<String, List<DiscoverableAnnotationHandler>> _annotationHandlers = new HashMap<String, List<DiscoverableAnnotationHandler>>();
    protected List<ClassHandler> _classHandlers = new ArrayList<ClassHandler>();
    protected List<MethodHandler> _methodHandlers = new ArrayList<MethodHandler>();
    protected List<FieldHandler> _fieldHandlers = new ArrayList<FieldHandler>();

=======
 
    protected List<String> _parsedClassNames = new ArrayList<String>();    
    protected List<Handler> _handlers = new ArrayList<Handler>();
    
>>>>>>> 7625f0b8
    public static String normalize (String name)
    {
        if (name==null)
            return null;

        if (name.startsWith("L") && name.endsWith(";"))
            name = name.substring(1, name.length()-1);

        if (name.endsWith(".class"))
            name = name.substring(0, name.length()-".class".length());

        return name.replace('/', '.');
    }



    public abstract class Value
    {
        String _name;

        public Value (String name)
        {
            _name = name;
        }

        public String getName()
        {
            return _name;
        }

        public abstract Object getValue();

    }




    public class SimpleValue extends Value
    {
        Object _val;

        public SimpleValue(String name)
        {
            super(name);
        }

        public void setValue(Object val)
        {
            _val=val;
        }
        public Object getValue()
        {
            return _val;
        }

        public String toString()
        {
            return "("+getName()+":"+_val+")";
        }
    }

    public class ListValue extends Value
    {
        List<Value> _val;

        public ListValue (String name)
        {
            super(name);
            _val = new ArrayList<Value>();
        }

        public Object getValue()
        {
            return _val;
        }

        public List<Value> getList()
        {
            return _val;
        }

        public void addValue (Value v)
        {
            _val.add(v);
        }

        public int size ()
        {
            return _val.size();
        }

        public String toString()
        {
            StringBuffer buff = new StringBuffer();
            buff.append("(");
            buff.append(getName());
            buff.append(":");
            for (Value n: _val)
            {
                buff.append(" "+n.toString());
            }
            buff.append(")");

            return buff.toString();
        }
    }
<<<<<<< HEAD



    public interface DiscoverableAnnotationHandler
    {
        public void handleClass (String className, int version, int access,
                                 String signature, String superName, String[] interfaces,
                                 String annotation, List<Value>values);

        public void handleMethod (String className, String methodName, int access,
                                  String desc, String signature,String[] exceptions,
                                  String annotation, List<Value>values);

        public void handleField (String className, String fieldName,  int access,
                                 String fieldType, String signature, Object value,
=======
    
    
    
    /**
     * Handler
     *
     * Signature for all handlers that respond to parsing class files.
     */
    public interface Handler
    {
       
    }
    
    
    
    /**
     * DiscoverableAnnotationHandler
     *
     * Processes an annotation when it is discovered on a class.
     */
    public interface DiscoverableAnnotationHandler extends Handler
    {
        /**
         * Process an annotation that was discovered on a class
         * @param className
         * @param version
         * @param access
         * @param signature
         * @param superName
         * @param interfaces
         * @param annotation
         * @param values
         */
        public void handleClass (String className, int version, int access, 
                                 String signature, String superName, String[] interfaces, 
                                 String annotation, List<Value>values);
        
        /**
         * Process an annotation that was discovered on a method
         * @param className
         * @param methodName
         * @param access
         * @param desc
         * @param signature
         * @param exceptions
         * @param annotation
         * @param values
         */
        public void handleMethod (String className, String methodName, int access,  
                                  String desc, String signature,String[] exceptions, 
                                  String annotation, List<Value>values);
        
        
        /**
         * Process an annotation that was discovered on a field
         * @param className
         * @param fieldName
         * @param access
         * @param fieldType
         * @param signature
         * @param value
         * @param annotation
         * @param values
         */
        public void handleField (String className, String fieldName,  int access, 
                                 String fieldType, String signature, Object value, 
>>>>>>> 7625f0b8
                                 String annotation, List<Value>values);
        
        
        /**
         * Get the name of the annotation processed by this handler. Can be null
         * 
         * @return
         */
        public String getAnnotationName();
    }
<<<<<<< HEAD


    public interface ClassHandler
    {
        public void handle (String className, int version, int access, String signature, String superName, String[] interfaces);
    }

    public interface MethodHandler
    {
        public void handle (String className, String methodName, int access,  String desc, String signature,String[] exceptions);
    }

    public interface FieldHandler
    {
        public void handle (String className, String fieldName, int access, String fieldType, String signature, Object value);
    }

=======
    
    
    
    /**
     * ClassHandler
     *
     * Responds to finding a Class
     */
    public interface ClassHandler extends Handler
    {
        public void handle (String className, int version, int access, String signature, String superName, String[] interfaces);
    }
    
    
    
    /**
     * MethodHandler
     *
     * Responds to finding a Method
     */
    public interface MethodHandler extends Handler
    {
        public void handle (String className, String methodName, int access,  String desc, String signature,String[] exceptions);
    }
    
    
    /**
     * FieldHandler
     *
     * Responds to finding a Field
     */
    public interface FieldHandler extends Handler
    {
        public void handle (String className, String fieldName, int access, String fieldType, String signature, Object value);
    }
    
    
    
    /**
     * MyAnnotationVisitor
     *
     * ASM Visitor for Annotations
     */
>>>>>>> 7625f0b8
    public class MyAnnotationVisitor implements AnnotationVisitor
    {
        List<Value> _annotationValues;
        String _annotationName;

        public MyAnnotationVisitor (String annotationName, List<Value> values)
        {
            _annotationValues = values;
            _annotationName = annotationName;
        }

        public List<Value> getAnnotationValues()
        {
            return _annotationValues;
        }

        /**
         * Visit a single-valued (name,value) pair for this annotation
         * @see org.objectweb.asm.AnnotationVisitor#visit(java.lang.String, java.lang.Object)
         */
        public void visit(String aname, Object avalue)
        {
           SimpleValue v = new SimpleValue(aname);
           v.setValue(avalue);
           _annotationValues.add(v);
        }

        /**
         * Visit a (name,value) pair whose value is another Annotation
         * @see org.objectweb.asm.AnnotationVisitor#visitAnnotation(java.lang.String, java.lang.String)
         */
        public AnnotationVisitor visitAnnotation(String name, String desc)
        {
            String s = normalize(desc);
            ListValue v = new ListValue(s);
            _annotationValues.add(v);
            MyAnnotationVisitor visitor = new MyAnnotationVisitor(s, v.getList());
            return visitor;
        }

        /**
         * Visit an array valued (name, value) pair for this annotation
         * @see org.objectweb.asm.AnnotationVisitor#visitArray(java.lang.String)
         */
        public AnnotationVisitor visitArray(String name)
        {
            ListValue v = new ListValue(name);
            _annotationValues.add(v);
            MyAnnotationVisitor visitor = new MyAnnotationVisitor(null, v.getList());
            return visitor;
        }

        /**
         * Visit a enum-valued (name,value) pair for this annotation
         * @see org.objectweb.asm.AnnotationVisitor#visitEnum(java.lang.String, java.lang.String, java.lang.String)
         */
        public void visitEnum(String name, String desc, String value)
        {
            //TODO
        }

        public void visitEnd()
        {
        }
    }




    /**
     * MyClassVisitor
     *
     * ASM visitor for a class.
     */
    public class MyClassVisitor extends EmptyVisitor
    {
        String _className;
        int _access;
        String _signature;
        String _superName;
        String[] _interfaces;
        int _version;


        public void visit (int version,
                           final int access,
                           final String name,
                           final String signature,
                           final String superName,
                           final String[] interfaces)
        {
            _className = normalize(name);
            _access = access;
            _signature = signature;
            _superName = superName;
            _interfaces = interfaces;
            _version = version;

            _parsedClassNames.add(_className);
            //call all registered ClassHandlers
            String[] normalizedInterfaces = null;
            if (interfaces!= null)
            {
                normalizedInterfaces = new String[interfaces.length];
                int i=0;
                for (String s : interfaces)
                    normalizedInterfaces[i++] = normalize(s);
            }

<<<<<<< HEAD
            for (ClassHandler h : AnnotationParser.this._classHandlers)
=======
            for (Handler h : AnnotationParser.this._handlers)
>>>>>>> 7625f0b8
            {
                if (h instanceof ClassHandler)
                {
                    ((ClassHandler)h).handle(_className, _version, _access, _signature, normalize(_superName), normalizedInterfaces);
                }
            }
        }

        public AnnotationVisitor visitAnnotation (String desc, boolean visible)
        {
            MyAnnotationVisitor visitor = new MyAnnotationVisitor(normalize(desc), new ArrayList<Value>())
            {
                public void visitEnd()
                {
                    super.visitEnd();

                    //call all AnnotationHandlers with classname, annotation name + values
                    for (Handler h : AnnotationParser.this._handlers)
                    {
                        if (h instanceof DiscoverableAnnotationHandler)
                        {
                            DiscoverableAnnotationHandler dah = (DiscoverableAnnotationHandler)h;
                            if (_annotationName.equalsIgnoreCase(dah.getAnnotationName()))
                                dah.handleClass(_className, _version, _access, _signature, _superName, _interfaces, _annotationName, _annotationValues);
                        }
                    }
                }
            };

            return visitor;
        }

        public MethodVisitor visitMethod (final int access,
                                          final String name,
                                          final String methodDesc,
                                          final String signature,
                                          final String[] exceptions)
        {

            return new EmptyVisitor ()
            {
                public AnnotationVisitor visitAnnotation(String desc, boolean visible)
                {
                    MyAnnotationVisitor visitor = new MyAnnotationVisitor (normalize(desc), new ArrayList<Value>())
                    {
                        public void visitEnd()
                        {
                            super.visitEnd();
                            //call all AnnotationHandlers with classname, method, annotation name + values
                            for (Handler h : AnnotationParser.this._handlers)
                            {
                                if (h instanceof DiscoverableAnnotationHandler)
                                {
                                    DiscoverableAnnotationHandler dah = (DiscoverableAnnotationHandler)h;
                                    if (_annotationName.equalsIgnoreCase(dah.getAnnotationName()))
                                        dah.handleMethod(_className, name, access, methodDesc, signature, exceptions, _annotationName, _annotationValues);
                                }
                            }
                        }
                    };

                    return visitor;
                }
            };
        }

        public FieldVisitor visitField (final int access,
                                        final String fieldName,
                                        final String fieldType,
                                        final String signature,
                                        final Object value)
        {

            return new EmptyVisitor ()
            {
                public AnnotationVisitor visitAnnotation(String desc, boolean visible)
                {
                    MyAnnotationVisitor visitor = new MyAnnotationVisitor(normalize(desc), new ArrayList<Value>())
                    {
                        public void visitEnd()
                        {
                            super.visitEnd();
                            for (Handler h : AnnotationParser.this._handlers)
                            {
                                if (h instanceof DiscoverableAnnotationHandler)
                                {
                                    DiscoverableAnnotationHandler dah = (DiscoverableAnnotationHandler)h;
                                    if (_annotationName.equalsIgnoreCase(dah.getAnnotationName()))
                                        dah.handleField(_className, fieldName, access, fieldType, signature, value, _annotationName, _annotationValues);
                                }
                            }
                        }
                    };
                    return visitor;
                }
            };
        }
    }


    /**
     * Register a handler that will be called back when the named annotation is
     * encountered on a class.
<<<<<<< HEAD
     *
=======
     * 
     * @deprecated see registerHandler(Handler)
>>>>>>> 7625f0b8
     * @param annotationName
     * @param handler
     */
    public void registerAnnotationHandler (String annotationName, DiscoverableAnnotationHandler handler)
    {
        _handlers.add(handler);
    }
<<<<<<< HEAD

=======
    
    
    /**
     * @deprecated
     * @param annotationName
     * @return
     */
>>>>>>> 7625f0b8
    public List<DiscoverableAnnotationHandler> getAnnotationHandlers(String annotationName)
    {
        List<DiscoverableAnnotationHandler> handlers = new ArrayList<DiscoverableAnnotationHandler>();
        for (Handler h:_handlers)
        {
            if (h instanceof DiscoverableAnnotationHandler)
            {
                DiscoverableAnnotationHandler dah = (DiscoverableAnnotationHandler)h;
                if (annotationName.equals(dah.getAnnotationName()))
                    handlers.add(dah);
            }
        }
 
        return handlers;
    }

    /**
     * @deprecated
     * @return
     */
    public List<DiscoverableAnnotationHandler> getAnnotationHandlers()
    {
        List<DiscoverableAnnotationHandler> allAnnotationHandlers = new ArrayList<DiscoverableAnnotationHandler>();
        for (Handler h:_handlers)
        {
            if (h instanceof DiscoverableAnnotationHandler)
            allAnnotationHandlers.add((DiscoverableAnnotationHandler)h);
        }
        return allAnnotationHandlers;
    }

    /**
     * @deprecated see registerHandler(Handler)
     * @param handler
     */
    public void registerClassHandler (ClassHandler handler)
    {
        _handlers.add(handler);
    }
    
    
    
    /**
     * Add a particular handler
     * 
     * @param h
     */
    public void registerHandler(Handler h)
    {
        if (h == null)
            return;
        
        _handlers.add(h);
    }
    
    
    /**
     * Add a list of handlers
     * 
     * @param handlers
     */
    public void registerHandlers(List<? extends Handler> handlers)
    {
        if (handlers == null)
            return;
        _handlers.addAll(handlers);
    }
    
    
    /**
     * Remove a particular handler
     * 
     * @param h
     * @return
     */
    public boolean deregisterHandler(Handler h)
    {
        return _handlers.remove(h);
    }
    
    
    /**
     * Remove all registered handlers
     */
    public void clearHandlers()
    {
        _handlers.clear();
    }
    

    /**
     * True if the class has already been processed, false otherwise
     * @param className
     * @return
     */
    public boolean isParsed (String className)
    {
        return _parsedClassNames.contains(className);
    }
<<<<<<< HEAD

    public void parse (String className, ClassNameResolver resolver)
=======
    
    
    
    /**
     * Parse a given class
     * 
     * @param className
     * @param resolver
     * @throws Exception
     */
    public void parse (String className, ClassNameResolver resolver) 
>>>>>>> 7625f0b8
    throws Exception
    {
        if (className == null)
            return;

        if (!resolver.isExcluded(className))
        {
            if (!isParsed(className) || resolver.shouldOverride(className))
            {
                className = className.replace('.', '/')+".class";
                URL resource = Loader.getResource(this.getClass(), className, false);
                if (resource!= null)
                {
                    Resource r = Resource.newResource(resource);
                    scanClass(r.getInputStream());
                }
            }
        }
    }
<<<<<<< HEAD

=======
    
    
    
    /**
     * Parse the given class, optionally walking its inheritance hierarchy
     * 
     * @param clazz
     * @param resolver
     * @param visitSuperClasses
     * @throws Exception
     */
>>>>>>> 7625f0b8
    public void parse (Class clazz, ClassNameResolver resolver, boolean visitSuperClasses)
    throws Exception
    {
        Class cz = clazz;
        while (cz != null)
        {
            if (!resolver.isExcluded(cz.getName()))
            {
                if (!isParsed(cz.getName()) || resolver.shouldOverride(cz.getName()))
                {
                    String nameAsResource = cz.getName().replace('.', '/')+".class";
                    URL resource = Loader.getResource(this.getClass(), nameAsResource, false);
                    if (resource!= null)
                    {
                        Resource r = Resource.newResource(resource);
                        scanClass(r.getInputStream());
                    }
                }
            }
            if (visitSuperClasses)
                cz = cz.getSuperclass();
            else
                cz = null;
        }
    }
<<<<<<< HEAD

=======
    
    
    
    /**
     * Parse the given classes
     * 
     * @param classNames
     * @param resolver
     * @throws Exception
     */
>>>>>>> 7625f0b8
    public void parse (String[] classNames, ClassNameResolver resolver)
    throws Exception
    {
        if (classNames == null)
            return;

        parse(Arrays.asList(classNames), resolver);
    }
<<<<<<< HEAD

=======
    
    
    /**
     * Parse the given classes
     * 
     * @param classNames
     * @param resolver
     * @throws Exception
     */
>>>>>>> 7625f0b8
    public void parse (List<String> classNames, ClassNameResolver resolver)
    throws Exception
    {
        for (String s:classNames)
        {
            if ((resolver == null) || (!resolver.isExcluded(s) &&  (!isParsed(s) || resolver.shouldOverride(s))))
            {
                s = s.replace('.', '/')+".class";
                URL resource = Loader.getResource(this.getClass(), s, false);
                if (resource!= null)
                {
                    Resource r = Resource.newResource(resource);
                    scanClass(r.getInputStream());
                }
            }
        }
    }
<<<<<<< HEAD

=======
    
    
    /**
     * Parse all classes in a directory
     * 
     * @param dir
     * @param resolver
     * @throws Exception
     */
>>>>>>> 7625f0b8
    public void parse (Resource dir, ClassNameResolver resolver)
    throws Exception
    {
        if (!dir.isDirectory() || !dir.exists())
            return;


        String[] files=dir.list();
        for (int f=0;files!=null && f<files.length;f++)
        {
            try
            {
                Resource res = dir.addPath(files[f]);
                if (res.isDirectory())
                    parse(res, resolver);
                String name = res.getName();
                if (name.endsWith(".class"))
                {
                    if ((resolver == null)|| (!resolver.isExcluded(name) && (!isParsed(name) || resolver.shouldOverride(name))))
                    {
                        Resource r = Resource.newResource(res.getURL());
                        scanClass(r.getInputStream());
                    }

                }
            }
            catch (Exception ex)
            {
                LOG.warn(Log.EXCEPTION,ex);
            }
        }
    }


    /**
<<<<<<< HEAD
     * Find annotations on classes in the supplied classloader.
=======
     * Parse classes in the supplied classloader. 
>>>>>>> 7625f0b8
     * Only class files in jar files will be scanned.
     * 
     * @param loader
     * @param visitParents
     * @param nullInclusive
     * @param resolver
     * @throws Exception
     */
    public void parse (ClassLoader loader, boolean visitParents, boolean nullInclusive, final ClassNameResolver resolver)
    throws Exception
    {
        if (loader==null)
            return;

        if (!(loader instanceof URLClassLoader))
            return; //can't extract classes?

        JarScanner scanner = new JarScanner()
        {
            public void processEntry(URI jarUri, JarEntry entry)
            {
                try
                {
                    String name = entry.getName();
                    if (name.toLowerCase().endsWith(".class"))
                    {
                        String shortName =  name.replace('/', '.').substring(0,name.length()-6);
                        if ((resolver == null)
                             ||
                            (!resolver.isExcluded(shortName) && (!isParsed(shortName) || resolver.shouldOverride(shortName))))
                        {

                            Resource clazz = Resource.newResource("jar:"+jarUri+"!/"+name);
                            scanClass(clazz.getInputStream());
                        }
                    }
                }
                catch (Exception e)
                {
                    LOG.warn("Problem processing jar entry "+entry, e);
                }
            }

        };

        scanner.scan(null, loader, nullInclusive, visitParents);
    }


    /**
     * Parse classes in the supplied url of jar files.
     * 
     * @param uris
     * @param resolver
     * @throws Exception
     */
    public void parse (URI[] uris, final ClassNameResolver resolver)
    throws Exception
    {
        if (uris==null)
            return;

        JarScanner scanner = new JarScanner()
        {
            public void processEntry(URI jarUri, JarEntry entry)
            {
                try
                {
                    String name = entry.getName();
                    if (name.toLowerCase().endsWith(".class"))
                    {
                        String shortName =  name.replace('/', '.').substring(0,name.length()-6);

                        if ((resolver == null)
                             ||
                            (!resolver.isExcluded(shortName) && (!isParsed(shortName) || resolver.shouldOverride(shortName))))
                        {
                            Resource clazz = Resource.newResource("jar:"+jarUri+"!/"+name);
                            scanClass(clazz.getInputStream());

                        }
                    }
                }
                catch (Exception e)
                {
                    LOG.warn("Problem processing jar entry "+entry, e);
                }
            }

        };
        scanner.scan(null, uris, true);
    }
<<<<<<< HEAD

=======
    
    /**
     * Parse a particular resource
     * @param uri
     * @param resolver
     * @throws Exception
     */
>>>>>>> 7625f0b8
    public void parse (URI uri, final ClassNameResolver resolver)
    throws Exception
    {
        if (uri == null)
            return;
        URI[] uris = {uri};
        parse(uris, resolver);
    }

    
    
    /**
     * Use ASM on a class
     * 
     * @param is
     * @throws IOException
     */
    protected void scanClass (InputStream is)
    throws IOException
    {
        ClassReader reader = new ClassReader(is);
        reader.accept(new MyClassVisitor(), ClassReader.SKIP_CODE|ClassReader.SKIP_DEBUG|ClassReader.SKIP_FRAMES);
    }
}
<|MERGE_RESOLUTION|>--- conflicted
+++ resolved
@@ -51,20 +51,10 @@
 public class AnnotationParser
 {
     private static final Logger LOG = Log.getLogger(AnnotationParser.class);
-<<<<<<< HEAD
-
-    protected List<String> _parsedClassNames = new ArrayList<String>();
-    protected Map<String, List<DiscoverableAnnotationHandler>> _annotationHandlers = new HashMap<String, List<DiscoverableAnnotationHandler>>();
-    protected List<ClassHandler> _classHandlers = new ArrayList<ClassHandler>();
-    protected List<MethodHandler> _methodHandlers = new ArrayList<MethodHandler>();
-    protected List<FieldHandler> _fieldHandlers = new ArrayList<FieldHandler>();
-
-=======
- 
+
     protected List<String> _parsedClassNames = new ArrayList<String>();    
     protected List<Handler> _handlers = new ArrayList<Handler>();
-    
->>>>>>> 7625f0b8
+
     public static String normalize (String name)
     {
         if (name==null)
@@ -171,26 +161,9 @@
             return buff.toString();
         }
     }
-<<<<<<< HEAD
-
-
-
-    public interface DiscoverableAnnotationHandler
-    {
-        public void handleClass (String className, int version, int access,
-                                 String signature, String superName, String[] interfaces,
-                                 String annotation, List<Value>values);
-
-        public void handleMethod (String className, String methodName, int access,
-                                  String desc, String signature,String[] exceptions,
-                                  String annotation, List<Value>values);
-
-        public void handleField (String className, String fieldName,  int access,
-                                 String fieldType, String signature, Object value,
-=======
-    
-    
-    
+
+
+
     /**
      * Handler
      *
@@ -221,10 +194,10 @@
          * @param annotation
          * @param values
          */
-        public void handleClass (String className, int version, int access, 
-                                 String signature, String superName, String[] interfaces, 
+        public void handleClass (String className, int version, int access,
+                                 String signature, String superName, String[] interfaces,
                                  String annotation, List<Value>values);
-        
+
         /**
          * Process an annotation that was discovered on a method
          * @param className
@@ -236,10 +209,10 @@
          * @param annotation
          * @param values
          */
-        public void handleMethod (String className, String methodName, int access,  
-                                  String desc, String signature,String[] exceptions, 
+        public void handleMethod (String className, String methodName, int access,
+                                  String desc, String signature,String[] exceptions,
                                   String annotation, List<Value>values);
-        
+
         
         /**
          * Process an annotation that was discovered on a field
@@ -252,9 +225,8 @@
          * @param annotation
          * @param values
          */
-        public void handleField (String className, String fieldName,  int access, 
-                                 String fieldType, String signature, Object value, 
->>>>>>> 7625f0b8
+        public void handleField (String className, String fieldName,  int access,
+                                 String fieldType, String signature, Object value,
                                  String annotation, List<Value>values);
         
         
@@ -265,27 +237,8 @@
          */
         public String getAnnotationName();
     }
-<<<<<<< HEAD
-
-
-    public interface ClassHandler
-    {
-        public void handle (String className, int version, int access, String signature, String superName, String[] interfaces);
-    }
-
-    public interface MethodHandler
-    {
-        public void handle (String className, String methodName, int access,  String desc, String signature,String[] exceptions);
-    }
-
-    public interface FieldHandler
-    {
-        public void handle (String className, String fieldName, int access, String fieldType, String signature, Object value);
-    }
-
-=======
-    
-    
+
+
     
     /**
      * ClassHandler
@@ -296,7 +249,7 @@
     {
         public void handle (String className, int version, int access, String signature, String superName, String[] interfaces);
     }
-    
+
     
     
     /**
@@ -308,7 +261,7 @@
     {
         public void handle (String className, String methodName, int access,  String desc, String signature,String[] exceptions);
     }
-    
+
     
     /**
      * FieldHandler
@@ -319,7 +272,7 @@
     {
         public void handle (String className, String fieldName, int access, String fieldType, String signature, Object value);
     }
-    
+
     
     
     /**
@@ -327,7 +280,6 @@
      *
      * ASM Visitor for Annotations
      */
->>>>>>> 7625f0b8
     public class MyAnnotationVisitor implements AnnotationVisitor
     {
         List<Value> _annotationValues;
@@ -437,11 +389,7 @@
                     normalizedInterfaces[i++] = normalize(s);
             }
 
-<<<<<<< HEAD
-            for (ClassHandler h : AnnotationParser.this._classHandlers)
-=======
             for (Handler h : AnnotationParser.this._handlers)
->>>>>>> 7625f0b8
             {
                 if (h instanceof ClassHandler)
                 {
@@ -545,12 +493,8 @@
     /**
      * Register a handler that will be called back when the named annotation is
      * encountered on a class.
-<<<<<<< HEAD
      *
-=======
-     * 
      * @deprecated see registerHandler(Handler)
->>>>>>> 7625f0b8
      * @param annotationName
      * @param handler
      */
@@ -558,17 +502,13 @@
     {
         _handlers.add(handler);
     }
-<<<<<<< HEAD
-
-=======
-    
+
     
     /**
      * @deprecated
      * @param annotationName
      * @return
      */
->>>>>>> 7625f0b8
     public List<DiscoverableAnnotationHandler> getAnnotationHandlers(String annotationName)
     {
         List<DiscoverableAnnotationHandler> handlers = new ArrayList<DiscoverableAnnotationHandler>();
@@ -668,11 +608,7 @@
     {
         return _parsedClassNames.contains(className);
     }
-<<<<<<< HEAD
-
-    public void parse (String className, ClassNameResolver resolver)
-=======
-    
+
     
     
     /**
@@ -682,8 +618,7 @@
      * @param resolver
      * @throws Exception
      */
-    public void parse (String className, ClassNameResolver resolver) 
->>>>>>> 7625f0b8
+    public void parse (String className, ClassNameResolver resolver)
     throws Exception
     {
         if (className == null)
@@ -703,10 +638,7 @@
             }
         }
     }
-<<<<<<< HEAD
-
-=======
-    
+
     
     
     /**
@@ -717,7 +649,6 @@
      * @param visitSuperClasses
      * @throws Exception
      */
->>>>>>> 7625f0b8
     public void parse (Class clazz, ClassNameResolver resolver, boolean visitSuperClasses)
     throws Exception
     {
@@ -743,10 +674,7 @@
                 cz = null;
         }
     }
-<<<<<<< HEAD
-
-=======
-    
+
     
     
     /**
@@ -756,7 +684,6 @@
      * @param resolver
      * @throws Exception
      */
->>>>>>> 7625f0b8
     public void parse (String[] classNames, ClassNameResolver resolver)
     throws Exception
     {
@@ -765,10 +692,7 @@
 
         parse(Arrays.asList(classNames), resolver);
     }
-<<<<<<< HEAD
-
-=======
-    
+
     
     /**
      * Parse the given classes
@@ -777,7 +701,6 @@
      * @param resolver
      * @throws Exception
      */
->>>>>>> 7625f0b8
     public void parse (List<String> classNames, ClassNameResolver resolver)
     throws Exception
     {
@@ -795,10 +718,7 @@
             }
         }
     }
-<<<<<<< HEAD
-
-=======
-    
+
     
     /**
      * Parse all classes in a directory
@@ -807,7 +727,6 @@
      * @param resolver
      * @throws Exception
      */
->>>>>>> 7625f0b8
     public void parse (Resource dir, ClassNameResolver resolver)
     throws Exception
     {
@@ -843,11 +762,7 @@
 
 
     /**
-<<<<<<< HEAD
-     * Find annotations on classes in the supplied classloader.
-=======
      * Parse classes in the supplied classloader. 
->>>>>>> 7625f0b8
      * Only class files in jar files will be scanned.
      * 
      * @param loader
@@ -940,17 +855,13 @@
         };
         scanner.scan(null, uris, true);
     }
-<<<<<<< HEAD
-
-=======
-    
+
     /**
      * Parse a particular resource
      * @param uri
      * @param resolver
      * @throws Exception
      */
->>>>>>> 7625f0b8
     public void parse (URI uri, final ClassNameResolver resolver)
     throws Exception
     {
