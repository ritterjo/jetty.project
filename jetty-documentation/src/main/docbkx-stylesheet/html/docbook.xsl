<xsl:stylesheet xmlns:xsl="http://www.w3.org/1999/XSL/Transform" version="1.0"
xmlns:jfetch="java:org.eclipse.jetty.xslt.tools.JavaSourceFetchExtension"
xmlns:fetch="java:org.eclipse.jetty.xslt.tools.SourceFetchExtension"
xmlns:d="http://docbook.org/ns/docbook"
xmlns:l="http://docbook.sourceforge.net/xmlns/l10n/1.0"
xmlns:xslthl="http://xslthl.sf.net"
xmlns:gcse="http://www.google.com"
xmlns:date="http://exslt.org/dates-and-times"
>

  <!-- imports the original docbook stylesheet -->
  <xsl:import href="urn:docbkx:stylesheet"/>

  <!-- set bellow all your custom xsl configuration -->
  <xsl:import href="urn:docbkx:stylesheet/highlight.xsl"/>
  <xsl:param name="highlight.source" select="1"/>

  <!-- use the xml:id on the chapter and sections when rendering chunked output" -->
  <xsl:param name="use.id.as.filename" select="1"/>

  <!--<xsl:param name="draft.mode">maybe</xsl:param>
  <xsl:param name="draft.watermark.image">images/draft-ribbon.png</xsl:param>
-->
  <!-- tweak the generation of toc generation -->
  <xsl:param name="generate.section.toc.level" select="1"/>
  <xsl:param name="toc.section.depth" select="1"/>
  <!--xsl:param name="chunk.tocs.and.lots" select="1"/-->
  <xsl:param name="generate.toc">
    appendix  toc,title
    article/appendix  nop
    article   toc,title
    book      toc,title,figure,table,example,equation
    chapter   toc,title
    part      toc,title
    preface   toc,title
    qandadiv  toc
    qandaset  toc
    reference toc,title
    sect1     toc
    sect2     toc
    sect3     toc
    sect4     toc
    sect5     toc
    section   toc
    set       toc,title
  </xsl:param>

  <!--
    Important links:
    - http://www.sagehill.net/docbookxsl/
    - http://docbkx-tools.sourceforge.net/
  -->

  <!-- This addresses the issue where 'the section called "foo"' is rendered when we really only want 'foo'
       Note: we should still be able to use xrefstyle on xrefs -->
  <xsl:param name="local.l10n.xml" select="document('')"/>
  <l:i18n xmlns:l="http://docbook.sourceforge.net/xmlns/l10n/1.0">
    <l:l10n language="en">
          <l:context name="xref">
        <l:template name="section" text="%t"/>
      </l:context>
    </l:l10n>
  </l:i18n>

  <xsl:template match="d:authorgroup" mode="titlepage.mode"/>

  <!-- squash the generation of title attributes -->
  <xsl:template name="generate.html.title"/>

  <!-- allow sections to be excluded from toc generation -->
  <xsl:template match="d:section[@role = 'NotInToc']" mode="toc" />

  <xsl:template name="user.head.content">
    <link rel="shortcut icon" href="images/favicon.ico" />
    <!--
      - syntax highlighting bits and pieces
    -->
    <xsl:element name="link">
      <xsl:attribute name="rel">stylesheet</xsl:attribute>
      <xsl:attribute name="href">css/highlighter/foundation.css</xsl:attribute>
    </xsl:element>
    <xsl:element name="script">
      <xsl:attribute name="src">js/highlight.pack.js</xsl:attribute>
    </xsl:element>
    <xsl:element name="script">
      hljs.initHighlightingOnLoad();
    </xsl:element>

    <xsl:element name="link">
      <xsl:attribute name="type">text/css</xsl:attribute>
      <xsl:attribute name="rel">stylesheet</xsl:attribute>
      <xsl:attribute name="href">css/font-awesome/font-awesome.min.css</xsl:attribute>
    </xsl:element>

    <xsl:if test="ancestor-or-self::*[@status][1]/@status = 'draft'">
      <style type="text/css">
        <xsl:text>
          body { 
            background-image: url('images/draft-ribbon.png');
            background-repeat: no-repeat;
            background-position: top left;
          }
        </xsl:text>
      </style>
    </xsl:if>
    <xsl:if test="ancestor-or-self::*[@status][1]/@status = 'migrate'">
      <style type="text/css">
        <xsl:text>
          body { 
            background-image: url('images/draft-ribbon.png');
            background-repeat: no-repeat;
            background-position: top left;
          }
        </xsl:text>
      </style>
    </xsl:if>
  </xsl:template>

  <xsl:template name="user.header.navigation">
    <table>
      <tr>
        <td style="width: 25%">
          <a href="http://www.eclipse.org/jetty"><img src="images/jetty-header-logo.png" alt="Jetty Logo"></img></a>
          <br/>
         
          <span style="font-size: small">
            Version: <xsl:value-of select="/d:book/d:info/d:revhistory/d:revision[1]/d:revnumber"/>
          </span>
        
        </td>
        <td style="width: 50%">
<<<<<<< HEAD
          <script>
            (function() {
            var cx = '005120552842603642412:peimxy9z8nu';
=======
<!--          <script type="text/javascript">  (function() {
            var cx = '016459005284625897022:obd4lsai2ds';
>>>>>>> d41bcec6
            var gcse = document.createElement('script');
            gcse.type = 'text/javascript';
            gcse.async = true;
            gcse.src = 'https://cse.google.com/cse.js?cx=' + cx;
            var s = document.getElementsByTagName('script')[0];
            s.parentNode.insertBefore(gcse, s);
            })();
          </script>
          <gcse:search></gcse:search>-->
        </td>
      </tr>
    </table>
  </xsl:template>

  <xsl:template name="user.header.content">
    <!-- Include required JS files -->

    <div class="jetty-callout">
      <h5 class="callout">
        <a href="http://www.webtide.com/">Contact the core Jetty developers at
          <span class="website">www.webtide.com</span>
        </a>
      </h5>
      <p>
 private support for your internal/customer projects ... custom extensions and distributions ... versioned snapshots for indefinite support ...
 scalability guidance for your apps and Ajax/Comet projects ... development services for sponsored feature development
      </p>
   </div>

     <xsl:if test="ancestor-or-self::*[@status][1]/@status = 'draft'">
        <div class="draft">
          <h5>DRAFT</h5>
          <p>
            This page has content that is not yet available in a released version of Jetty.  Watch for notification of a new release on our <a href="http://www.twitter.com/JettyProject">Twitter feed</a>.
          </p>
        </div>
    </xsl:if>

    <xsl:if test="ancestor-or-self::*[@status][1]/@status = 'migrate'">
        <div class="draft">
          <h5>DRAFT</h5>
          <p>
          This page contains content that we have migrated from Jetty 7 or Jetty 8 documentation into the correct format, but we have not yet audited it for technical accuracy in Jetty 9.  Be aware that examples or information contained on this page may be incorrect.  Please check back soon as we continue improving the documentation, or submit corrections yourself to this page through <a href="http://github.com/jetty-project/jetty-documentation" style="text-decoration:none"><i class="icon-github"></i> Github</a>. Thank you.
          </p>
        </div>
    </xsl:if>
  </xsl:template>

  <xsl:template name="user.footer.content">
    <!-- content here is in a custom footer text -->
    <xsl:apply-templates select="//copyright[1]" mode="titlepage.mode"/>
    
    <xsl:element name="script">
      <xsl:attribute name="type">text/javascript</xsl:attribute>
      SyntaxHighlighter.all()
    </xsl:element>

  </xsl:template>

  <xsl:template name="user.footer.navigation">
    
      <p>
            <div class="jetty-callout">
            See an error or something missing?
            <span class="callout">
              <a href="http://github.com/eclipse/jetty.project">Contribute to this documentation at
                <span class="website"><i class="fa fa-github" aria-hidden="true"></i> Github!</span>
              </a>
            </span>
            <span style="float: right">
              <i>(Generated: <xsl:value-of  select="date:date()"/>)</i>
            </span>
          </div>
      </p>

    <script type="text/javascript">
  var _gaq = _gaq || [];
  _gaq.push(['_setAccount', 'UA-1149868-7']);
  _gaq.push(['_trackPageview']);

  (function() {
    var ga = document.createElement('script'); ga.type = 'text/javascript'; ga.async = true;
    ga.src = ('https:' == document.location.protocol ? 'https://ssl' : 'http://www') + '.google-analytics.com/ga.js';
    var s = document.getElementsByTagName('script')[0]; s.parentNode.insertBefore(ga, s);
  })();
    </script>
  </xsl:template>

 <!-- 
   - synxtax highlighting 
   -->
  <xsl:template match="d:programlisting">
    <xsl:choose>
      <xsl:when test="@language = 'screen'">
      <xsl:element name="div">
        <xsl:attribute name="class">screenexample</xsl:attribute>
        <xsl:element name="pre">
          <xsl:attribute name="class">screen</xsl:attribute>
            <xsl:value-of select="text()"/>
        </xsl:element>
      </xsl:element>
      </xsl:when>
      <xsl:otherwise>
        <pre>
          <code>
            <xsl:value-of select="text()"/>
          </code>
        </pre>
      </xsl:otherwise>
    </xsl:choose>
  </xsl:template>
  

  <!-- By default, DocBook surrounds highlighted elements with one or more HTML elements
  that already have an explicit style, which makes difficult to customize them via CSS.
  Here we override the surrounding using a span element with the right class, easily
  customizable in the CSS. -->
    <xsl:template match="xslthl:comment" mode="xslthl">
        <span class="hl-comment">
            <xsl:apply-templates />
        </span>
    </xsl:template>
    <xsl:template match="xslthl:string" mode="xslthl">
        <span class="hl-string">
            <xsl:apply-templates />
        </span>
    </xsl:template>
    <xsl:template match="xslthl:annotation" mode="xslthl">
        <span class="hl-annotation">
            <xsl:apply-templates />
        </span>
    </xsl:template>
    <xsl:template match="xslthl:keyword" mode="xslthl">
        <span class="hl-keyword">
            <xsl:apply-templates />
        </span>
    </xsl:template>


<xsl:template name="nongraphical.admonition">
  <xsl:variable name="admon.icon">
    <xsl:choose>
      <xsl:when test="local-name(.)='note'">fa fa-asterisk</xsl:when>
      <xsl:when test="local-name(.)='warning'">fa fa-exclamation-triangle</xsl:when>
      <xsl:when test="local-name(.)='caution'">fa fa-exclamation</xsl:when>
      <xsl:when test="local-name(.)='tip'">fa fa-lightbulb-o</xsl:when>
      <xsl:when test="local-name(.)='important'">fa fa-plus</xsl:when>
      <xsl:otherwise>fa fa-asterisk</xsl:otherwise>
    </xsl:choose>
  </xsl:variable>

  <div>
    <xsl:apply-templates select="." mode="class.attribute"/>
    <xsl:if test="$admon.style">
      <xsl:attribute name="style">
        <xsl:value-of select="$admon.style"/>
      </xsl:attribute>
    </xsl:if>

    <xsl:if test="$admon.textlabel != 0 or d:title or d:info/d:title">
      <h3 class="title">
        <xsl:call-template name="anchor"/>
        <i>
          <xsl:attribute name="class">
            <xsl:value-of select="$admon.icon"/>
          </xsl:attribute>
          <xsl:attribute name="aria-hidden">true</xsl:attribute>
        </i>
        <xsl:text> </xsl:text>
        <xsl:apply-templates select="." mode="object.title.markup"/>
      </h3>
    </xsl:if>

    <xsl:apply-templates/>
  </div>
</xsl:template>


<xsl:template name="navig.content">
    <xsl:param name="direction" select="d:next"/>
        <xsl:choose>
            <xsl:when test="$direction = 'prev'">
              <xsl:element name="i">
                <xsl:attribute name="class">fa fa-chevron-left</xsl:attribute>
                <xsl:attribute name="aria-hidden">true</xsl:attribute>
              </xsl:element>
              <xsl:text> Previous</xsl:text>
            </xsl:when>
            <xsl:when test="$direction = 'next'">
              <xsl:text>Next </xsl:text>
              <xsl:element name="i">
                <xsl:attribute name="class">fa fa-chevron-right</xsl:attribute>
                <xsl:attribute name="aria-hidden">true</xsl:attribute>
              </xsl:element>
            </xsl:when>
            <xsl:when test="$direction = 'up'">
                <xsl:element name="i">
                <xsl:attribute name="class">fa fa-chevron-up</xsl:attribute>
                <xsl:attribute name="aria-hidden">true</xsl:attribute>
              </xsl:element>
              <xsl:text> Top</xsl:text>
            </xsl:when>
            <xsl:when test="$direction = 'home'">
              <xsl:element name="i">
                <xsl:attribute name="class">fa fa-home</xsl:attribute>
                <xsl:attribute name="aria-hidden">true</xsl:attribute>
              </xsl:element>
              <xsl:text> Home</xsl:text>
            </xsl:when>
            <xsl:otherwise>
                <xsl:text>xxx</xsl:text>
            </xsl:otherwise>
        </xsl:choose>
</xsl:template>

<!--
Override the default header navigation to insert a home button on the top.
-->
<xsl:template name="header.navigation">
  <xsl:param name="prev" select="/d:foo"/>
  <xsl:param name="next" select="/d:foo"/>
  <xsl:param name="nav.context"/>

  <xsl:variable name="home" select="/*[1]"/>
  <xsl:variable name="up" select="parent::*"/>

  <xsl:variable name="row1" select="$navig.showtitles != 0"/>
  <xsl:variable name="row2" select="count($prev) &gt; 0
                                    or (count($up) &gt; 0 
                                        and generate-id($up) != generate-id($home)
                                        and $navig.showtitles != 0)
                                    or count($next) &gt; 0"/>

  <xsl:if test="$suppress.navigation = '0' and $suppress.header.navigation = '0'">
    <div class="navheader">
      <xsl:if test="$row1 or $row2">
        <table width="100%" summary="Navigation header">
          <xsl:if test="$row1">
            <tr>
              <th colspan="3" align="center">
                <xsl:apply-templates select="." mode="object.title.markup"/>
              </th>
            </tr>
          </xsl:if>

          <xsl:if test="$row2">
            <tr>
              <td width="20%" align="left">
                <xsl:if test="count($prev)>0">
                  <a accesskey="p">
                    <xsl:attribute name="href">
                      <xsl:call-template name="href.target">
                        <xsl:with-param name="object" select="$prev"/>
                      </xsl:call-template>
                    </xsl:attribute>
                    <xsl:call-template name="navig.content">
                      <xsl:with-param name="direction" select="'prev'"/>
                    </xsl:call-template>
                  </a>
                </xsl:if>
                <xsl:text>&#160;</xsl:text>
              </td>
              <th width="60%" align="center">
                <xsl:choose>
                  <xsl:when test="count($up) > 0
                                  and generate-id($up) != generate-id($home)
                                  and $navig.showtitles != 0">
                    <xsl:apply-templates select="$up" mode="object.title.markup"/>
                  </xsl:when>
                  <xsl:otherwise>&#160;</xsl:otherwise>
                </xsl:choose>
                <br/>
                <!-- really conjested with it here
                <span style="font-size: 8pt; font-weight: normal">
                  <xsl:value-of select="/d:book/d:info/d:revhistory/d:revision[1]/d:revnumber"/>
                </span>
                <br/>
                -->
                <a accesskey="p">
                    <xsl:attribute name="href">
                      <xsl:call-template name="href.target">
                        <xsl:with-param name="object" select="$home"/>
                      </xsl:call-template>
                    </xsl:attribute>
                    <xsl:call-template name="navig.content">
                      <xsl:with-param name="direction" select="'home'"/>
                    </xsl:call-template>
                </a>
              </th>
              <td width="20%" align="right">
                <xsl:text>&#160;</xsl:text>
                <xsl:if test="count($next)>0">
                  <a accesskey="n">
                    <xsl:attribute name="href">
                      <xsl:call-template name="href.target">
                        <xsl:with-param name="object" select="$next"/>
                      </xsl:call-template>
                    </xsl:attribute>
                    <xsl:call-template name="navig.content">
                      <xsl:with-param name="direction" select="'next'"/>
                    </xsl:call-template>
                  </a>
                </xsl:if>
              </td>
            </tr>
          </xsl:if>
        </table>
      </xsl:if>
      <xsl:if test="$header.rule != 0">
        <hr/>
      </xsl:if>
    </div>
  </xsl:if>
</xsl:template>


</xsl:stylesheet><|MERGE_RESOLUTION|>--- conflicted
+++ resolved
@@ -129,14 +129,9 @@
         
         </td>
         <td style="width: 50%">
-<<<<<<< HEAD
-          <script>
+<!--          <script>
             (function() {
             var cx = '005120552842603642412:peimxy9z8nu';
-=======
-<!--          <script type="text/javascript">  (function() {
-            var cx = '016459005284625897022:obd4lsai2ds';
->>>>>>> d41bcec6
             var gcse = document.createElement('script');
             gcse.type = 'text/javascript';
             gcse.async = true;
