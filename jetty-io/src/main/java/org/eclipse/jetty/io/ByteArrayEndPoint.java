//
//  ========================================================================
//  Copyright (c) 1995-2016 Mort Bay Consulting Pty. Ltd.
//  ------------------------------------------------------------------------
//  All rights reserved. This program and the accompanying materials
//  are made available under the terms of the Eclipse Public License v1.0
//  and Apache License v2.0 which accompanies this distribution.
//
//      The Eclipse Public License is available at
//      http://www.eclipse.org/legal/epl-v10.html
//
//      The Apache License v2.0 is available at
//      http://www.opensource.org/licenses/apache2.0.php
//
//  You may elect to redistribute this code under either of these licenses.
//  ========================================================================
//

package org.eclipse.jetty.io;

import java.io.EOFException;
import java.io.IOException;
import java.net.Inet4Address;
import java.net.InetAddress;
import java.net.InetSocketAddress;
import java.net.UnknownHostException;
import java.nio.ByteBuffer;
import java.nio.channels.ClosedChannelException;
import java.nio.charset.Charset;
import java.nio.charset.StandardCharsets;
import java.util.Queue;
import java.util.concurrent.TimeUnit;
import java.util.concurrent.locks.Condition;

import org.eclipse.jetty.util.ArrayQueue;
import org.eclipse.jetty.util.BufferUtil;
import org.eclipse.jetty.util.log.Log;
import org.eclipse.jetty.util.log.Logger;
import org.eclipse.jetty.util.thread.Locker;
import org.eclipse.jetty.util.thread.Scheduler;

/* ------------------------------------------------------------ */
/** ByteArrayEndPoint.
 *
 */
public class ByteArrayEndPoint extends AbstractEndPoint
{
    static final Logger LOG = Log.getLogger(ByteArrayEndPoint.class);
    static final InetAddress  NOIP;
    static final InetSocketAddress NOIPPORT;
    
    static
    {
        InetAddress noip=null;
        try
        {
            noip = Inet4Address.getByName("0.0.0.0");
        }
        catch (UnknownHostException e)
        {
            LOG.warn(e);
        }
        finally
        {
            NOIP=noip;
            NOIPPORT=new InetSocketAddress(NOIP,0);
        }
    }
    
    
    private static final ByteBuffer EOF = BufferUtil.allocate(0);

    private final Runnable _runFillable = new Runnable()
    {
        @Override
        public void run()
        {
            getFillInterest().fillable();
        }
    };

    private final Locker _locker = new Locker();
    private final Condition _hasOutput = _locker.newCondition();
    private final Queue<ByteBuffer> _inQ = new ArrayQueue<>();
    private ByteBuffer _out;
    private boolean _growOutput;

    /* ------------------------------------------------------------ */
    /**
     *
     */
    public ByteArrayEndPoint()
    {
        this(null,0,null,null);
    }

    /* ------------------------------------------------------------ */
    /**
     * @param input the input bytes
     * @param outputSize the output size
     */
    public ByteArrayEndPoint(byte[] input, int outputSize)
    {
        this(null,0,input!=null?BufferUtil.toBuffer(input):null,BufferUtil.allocate(outputSize));
    }

    /* ------------------------------------------------------------ */
    /**
     * @param input the input string (converted to bytes using default encoding charset)
     * @param outputSize the output size
     */
    public ByteArrayEndPoint(String input, int outputSize)
    {
        this(null,0,input!=null?BufferUtil.toBuffer(input):null,BufferUtil.allocate(outputSize));
    }

    /* ------------------------------------------------------------ */
    public ByteArrayEndPoint(Scheduler scheduler, long idleTimeoutMs)
    {
        this(scheduler,idleTimeoutMs,null,null);
    }

    /* ------------------------------------------------------------ */
    public ByteArrayEndPoint(Scheduler timer, long idleTimeoutMs, byte[] input, int outputSize)
    {
        this(timer,idleTimeoutMs,input!=null?BufferUtil.toBuffer(input):null,BufferUtil.allocate(outputSize));
    }

    /* ------------------------------------------------------------ */
    public ByteArrayEndPoint(Scheduler timer, long idleTimeoutMs, String input, int outputSize)
    {
        this(timer,idleTimeoutMs,input!=null?BufferUtil.toBuffer(input):null,BufferUtil.allocate(outputSize));
    }

    /* ------------------------------------------------------------ */
    public ByteArrayEndPoint(Scheduler timer, long idleTimeoutMs, ByteBuffer input, ByteBuffer output)
    {
        super(timer);
        if (BufferUtil.hasContent(input))
            addInput(input);
        _out=output==null?BufferUtil.allocate(1024):output;
        setIdleTimeout(idleTimeoutMs);
        onOpen();
    }
    
    /* ------------------------------------------------------------ */
    @Override
    public void doShutdownOutput()
    {
        super.doShutdownOutput(); 
        try(Locker.Lock lock = _locker.lock())
        {
            _hasOutput.signalAll();
        }  
    }

    /* ------------------------------------------------------------ */
    @Override
    public void doClose()
    {
        super.doClose();
        try(Locker.Lock lock = _locker.lock())
        {
            _hasOutput.signalAll();
        }
    }

    /* ------------------------------------------------------------ */
    @Override
    public InetSocketAddress getLocalAddress()
    {
        return NOIPPORT;
    }

    /* ------------------------------------------------------------ */
    @Override
    public InetSocketAddress getRemoteAddress()
    {
        return NOIPPORT;
    }

    /* ------------------------------------------------------------ */
    @Override
    protected void onIncompleteFlush()
    {
        // Don't need to do anything here as takeOutput does the signalling.
    }

    /* ------------------------------------------------------------ */
    protected void execute(Runnable task)
    {
        new Thread(task,"BAEPoint-"+Integer.toHexString(hashCode())).start();
    }

    /* ------------------------------------------------------------ */
    @Override
    protected void needsFillInterest() throws IOException
    {
        try(Locker.Lock lock = _locker.lock())
        {
            if (!isOpen())
                throw new ClosedChannelException();

            ByteBuffer in = _inQ.peek();
            if (BufferUtil.hasContent(in) || in==EOF)
                execute(_runFillable);
        }
    }

    /* ------------------------------------------------------------ */
    /**
     */
    public void addInputEOF()
    {
        addInput((ByteBuffer)null);
    }

    /* ------------------------------------------------------------ */
    /**
     * @param in The in to set.
     */
    public void addInput(ByteBuffer in)
    {
        boolean fillable=false;
        try(Locker.Lock lock = _locker.lock())
        {
            if (_inQ.peek()==EOF)
                throw new RuntimeIOException(new EOFException());
            boolean was_empty=_inQ.isEmpty();
            if (in==null)
            {
                _inQ.add(EOF);
                fillable=true;
            }
            if (BufferUtil.hasContent(in))
            {
                _inQ.add(in);
                fillable=was_empty;
            }
        }
        if (fillable)
            _runFillable.run();
    }

    /* ------------------------------------------------------------ */
    public void addInputAndExecute(ByteBuffer in)
    {
        boolean fillable=false;
        try(Locker.Lock lock = _locker.lock())
        {
            if (_inQ.peek()==EOF)
                throw new RuntimeIOException(new EOFException());
            boolean was_empty=_inQ.isEmpty();
            if (in==null)
            {
                _inQ.add(EOF);
                fillable=true;
            }
            if (BufferUtil.hasContent(in))
            {
                _inQ.add(in);
                fillable=was_empty;
            }
        }
        if (fillable)
            execute(_runFillable);
    }

    /* ------------------------------------------------------------ */
    public void addInput(String s)
    {
        addInput(BufferUtil.toBuffer(s,StandardCharsets.UTF_8));
    }

    /* ------------------------------------------------------------ */
    public void addInput(String s,Charset charset)
    {
        addInput(BufferUtil.toBuffer(s,charset));
    }

    /* ------------------------------------------------------------ */
    /**
     * @return Returns the out.
     */
    public ByteBuffer getOutput()
    {
        try(Locker.Lock lock = _locker.lock())
        {
            return _out;
        }
    }

    /* ------------------------------------------------------------ */
    /**
     * @return Returns the out.
     */
    public String getOutputString()
    {
        return getOutputString(StandardCharsets.UTF_8);
    }

    /* ------------------------------------------------------------ */
    /**
     * @param charset the charset to encode the output as
     * @return Returns the out.
     */
    public String getOutputString(Charset charset)
    {
        return BufferUtil.toString(_out,charset);
    }

    /* ------------------------------------------------------------ */
    /**
     * @return Returns the out.
     */
    public ByteBuffer takeOutput()
    {
        ByteBuffer b;

        try(Locker.Lock lock = _locker.lock())
        {
            b=_out;
            _out=BufferUtil.allocate(b.capacity());
        }
        getWriteFlusher().completeWrite();
        return b;
    }
    
    /* ------------------------------------------------------------ */
    /** Wait for some output
     * @param time Time to wait
     * @param unit Units for time to wait
     * @return The buffer of output
     * @throws InterruptedException
     */
    public ByteBuffer waitForOutput(long time,TimeUnit unit) throws InterruptedException
    {
        ByteBuffer b;

        try(Locker.Lock lock = _locker.lock())
        {
<<<<<<< HEAD
            if (BufferUtil.isEmpty(_out) && isOpen() && !isOutputShutdown())
=======
            while (BufferUtil.isEmpty(_out) && !_closed && !_oshut)
            {
>>>>>>> adf3281b
                _hasOutput.await(time,unit);
            }
            b=_out;
            _out=BufferUtil.allocate(b.capacity());
        }
        getWriteFlusher().completeWrite();
        return b;
    }

    /* ------------------------------------------------------------ */
    /**
     * @return Returns the out.
     */
    public String takeOutputString()
    {
        return takeOutputString(StandardCharsets.UTF_8);
    }

    /* ------------------------------------------------------------ */
    /**
     * @param charset the charset to encode the output as
     * @return Returns the out.
     */
    public String takeOutputString(Charset charset)
    {
        ByteBuffer buffer=takeOutput();
        return BufferUtil.toString(buffer,charset);
    }

    /* ------------------------------------------------------------ */
    /**
     * @param out The out to set.
     */
    public void setOutput(ByteBuffer out)
    {
        try(Locker.Lock lock = _locker.lock())
        {
            _out = out;
        }
        getWriteFlusher().completeWrite();
    }

    /* ------------------------------------------------------------ */
    /**
     * @return <code>true</code> if there are bytes remaining to be read from the encoded input
     */
    public boolean hasMore()
    {
        return getOutput().position()>0;
    }

    /* ------------------------------------------------------------ */
    /*
     * @see org.eclipse.io.EndPoint#fill(org.eclipse.io.Buffer)
     */
    @Override
    public int fill(ByteBuffer buffer) throws IOException
    {
        int filled=0;
        try(Locker.Lock lock = _locker.lock())
        {
            while(true)
            {
                if (!isOpen())
                    throw new EofException("CLOSED");

                if (isInputShutdown())
                    return -1;

                if (_inQ.isEmpty())
                    break;

                ByteBuffer in= _inQ.peek();
                if (in==EOF)
                {
                    filled=-1;
                    break;
                }

                if (BufferUtil.hasContent(in))
                {
                    filled=BufferUtil.append(buffer,in);
                    if (BufferUtil.isEmpty(in))
                        _inQ.poll();
                    break;
                }
                _inQ.poll();
            }
        }

        if (filled>0)
            notIdle();
        else if (filled<0)
            shutdownInput();
        return filled;
    }

    /* ------------------------------------------------------------ */
    /*
     * @see org.eclipse.io.EndPoint#flush(org.eclipse.io.Buffer, org.eclipse.io.Buffer, org.eclipse.io.Buffer)
     */
    @Override
    public boolean flush(ByteBuffer... buffers) throws IOException
    {
        boolean flushed=true;
        try(Locker.Lock lock = _locker.lock())
        {
            if (!isOpen())
                throw new IOException("CLOSED");
            if (isOutputShutdown())
                throw new IOException("OSHUT");
            
            boolean idle=true;

            for (ByteBuffer b : buffers)
            {
                if (BufferUtil.hasContent(b))
                {
                    if (_growOutput && b.remaining()>BufferUtil.space(_out))
                    {
                        BufferUtil.compact(_out);
                        if (b.remaining()>BufferUtil.space(_out))
                        {
                            ByteBuffer n = BufferUtil.allocate(_out.capacity()+b.remaining()*2);
                            BufferUtil.append(n,_out);
                            _out=n;
                        }
                    }

                    if (BufferUtil.append(_out,b)>0)
                        idle=false;

                    if (BufferUtil.hasContent(b))
                    {
                        flushed=false;
                        break;
                    }
                }
            }
            if (!idle)
            {
                notIdle();
                _hasOutput.signalAll();
            }
        }
        return flushed;
    }

    /* ------------------------------------------------------------ */
    /**
     *
     */
    public void reset()
    {
        try(Locker.Lock lock = _locker.lock())
        {
            _inQ.clear();
            _hasOutput.signalAll();
            BufferUtil.clear(_out);
        }
        super.reset();
    }

    /* ------------------------------------------------------------ */
    /*
     * @see org.eclipse.io.EndPoint#getConnection()
     */
    @Override
    public Object getTransport()
    {
        return null;
    }

    /* ------------------------------------------------------------ */
    /**
     * @return the growOutput
     */
    public boolean isGrowOutput()
    {
        return _growOutput;
    }

    /* ------------------------------------------------------------ */
    /**
     * @param growOutput the growOutput to set
     */
    public void setGrowOutput(boolean growOutput)
    {
        _growOutput=growOutput;
    }

    /* ------------------------------------------------------------ */
    @Override
    public String toString()
    {
        int q;
        ByteBuffer b;
        String o;
        try(Locker.Lock lock = _locker.lock())
        {
            q=_inQ.size();  
            b=_inQ.peek();
            o=BufferUtil.toDetailString(_out);
        }
        return String.format("%s[q=%d,q[0]=%s,o=%s]",super.toString(),q,b,o);
    }

}<|MERGE_RESOLUTION|>--- conflicted
+++ resolved
@@ -339,12 +339,8 @@
 
         try(Locker.Lock lock = _locker.lock())
         {
-<<<<<<< HEAD
-            if (BufferUtil.isEmpty(_out) && isOpen() && !isOutputShutdown())
-=======
-            while (BufferUtil.isEmpty(_out) && !_closed && !_oshut)
-            {
->>>>>>> adf3281b
+            while (BufferUtil.isEmpty(_out) && !isOutputShutdown())
+            {
                 _hasOutput.await(time,unit);
             }
             b=_out;
