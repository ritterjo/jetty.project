--- conflicted
+++ resolved
@@ -94,316 +94,313 @@
       <dependency>
         <groupId>org.eclipse.jetty</groupId>
         <artifactId>apache-jsp</artifactId>
-        <version>9.4.6-SNAPSHOT</version>
+        <version>${project.version}</version>
       </dependency>
       <dependency>
         <groupId>org.eclipse.jetty</groupId>
         <artifactId>apache-jstl</artifactId>
-        <version>9.4.6-SNAPSHOT</version>
+        <version>${project.version}</version>
       </dependency>
       <dependency>
         <groupId>org.eclipse.jetty</groupId>
         <artifactId>jetty-alpn-client</artifactId>
-        <version>9.4.6-SNAPSHOT</version>
+        <version>${project.version}</version>
       </dependency>
       <dependency>
         <groupId>org.eclipse.jetty</groupId>
         <artifactId>jetty-alpn-java-client</artifactId>
-        <version>9.4.6-SNAPSHOT</version>
+        <version>${project.version}</version>
       </dependency>
       <dependency>
         <groupId>org.eclipse.jetty</groupId>
         <artifactId>jetty-alpn-java-server</artifactId>
-        <version>9.4.6-SNAPSHOT</version>
+        <version>${project.version}</version>
       </dependency>
       <dependency>
         <groupId>org.eclipse.jetty</groupId>
         <artifactId>jetty-alpn-server</artifactId>
-        <version>9.4.6-SNAPSHOT</version>
+        <version>${project.version}</version>
       </dependency>
       <dependency>
         <groupId>org.eclipse.jetty</groupId>
         <artifactId>jetty-annotations</artifactId>
-        <version>9.4.6-SNAPSHOT</version>
+        <version>${project.version}</version>
       </dependency>
       <dependency>
         <groupId>org.eclipse.jetty</groupId>
         <artifactId>jetty-ant</artifactId>
-        <version>9.4.6-SNAPSHOT</version>
+        <version>${project.version}</version>
       </dependency>
       <dependency>
         <groupId>org.eclipse.jetty.cdi</groupId>
         <artifactId>cdi-core</artifactId>
-        <version>9.4.6-SNAPSHOT</version>
+        <version>${project.version}</version>
       </dependency>
       <dependency>
         <groupId>org.eclipse.jetty.cdi</groupId>
         <artifactId>cdi-full-servlet</artifactId>
-        <version>9.4.6-SNAPSHOT</version>
+        <version>${project.version}</version>
       </dependency>
       <dependency>
         <groupId>org.eclipse.jetty.cdi</groupId>
         <artifactId>cdi-servlet</artifactId>
-        <version>9.4.6-SNAPSHOT</version>
-      </dependency>
-      <dependency>
-<<<<<<< HEAD
+        <version>${project.version}</version>
+      </dependency>
+      <dependency>
         <groupId>org.eclipse.jetty.cdi</groupId>
         <artifactId>cdi-websocket</artifactId>
-        <version>9.4.6-SNAPSHOT</version>
-      </dependency>
-      <dependency>
-=======
->>>>>>> 2e8f9fc7
+        <version>${project.version}</version>
+      </dependency>
+      <dependency>
         <groupId>org.eclipse.jetty</groupId>
         <artifactId>jetty-client</artifactId>
-        <version>9.4.6-SNAPSHOT</version>
+        <version>${project.version}</version>
       </dependency>
       <dependency>
         <groupId>org.eclipse.jetty</groupId>
         <artifactId>jetty-continuation</artifactId>
-        <version>9.4.6-SNAPSHOT</version>
+        <version>${project.version}</version>
       </dependency>
       <dependency>
         <groupId>org.eclipse.jetty</groupId>
         <artifactId>jetty-deploy</artifactId>
-        <version>9.4.6-SNAPSHOT</version>
+        <version>${project.version}</version>
       </dependency>
       <dependency>
         <groupId>org.eclipse.jetty</groupId>
         <artifactId>jetty-distribution</artifactId>
-        <version>9.4.6-SNAPSHOT</version>
+        <version>${project.version}</version>
         <type>zip</type>
       </dependency>
       <dependency>
         <groupId>org.eclipse.jetty.fcgi</groupId>
         <artifactId>jetty-fcgi-client</artifactId>
-        <version>9.4.6-SNAPSHOT</version>
+        <version>${project.version}</version>
       </dependency>
       <dependency>
         <groupId>org.eclipse.jetty.fcgi</groupId>
         <artifactId>jetty-fcgi-server</artifactId>
-        <version>9.4.6-SNAPSHOT</version>
+        <version>${project.version}</version>
       </dependency>
       <dependency>
         <groupId>org.eclipse.jetty.gcloud</groupId>
         <artifactId>jetty-gcloud-session-manager</artifactId>
-        <version>9.4.6-SNAPSHOT</version>
+        <version>${project.version}</version>
       </dependency>
       <dependency>
         <groupId>org.eclipse.jetty</groupId>
         <artifactId>jetty-home</artifactId>
-        <version>9.4.6-SNAPSHOT</version>
+        <version>${project.version}</version>
       </dependency>
       <dependency>
         <groupId>org.eclipse.jetty</groupId>
         <artifactId>jetty-http</artifactId>
-        <version>9.4.6-SNAPSHOT</version>
+        <version>${project.version}</version>
       </dependency>
       <dependency>
         <groupId>org.eclipse.jetty.http2</groupId>
         <artifactId>http2-client</artifactId>
-        <version>9.4.6-SNAPSHOT</version>
+        <version>${project.version}</version>
       </dependency>
       <dependency>
         <groupId>org.eclipse.jetty.http2</groupId>
         <artifactId>http2-common</artifactId>
-        <version>9.4.6-SNAPSHOT</version>
+        <version>${project.version}</version>
       </dependency>
       <dependency>
         <groupId>org.eclipse.jetty.http2</groupId>
         <artifactId>http2-hpack</artifactId>
-        <version>9.4.6-SNAPSHOT</version>
+        <version>${project.version}</version>
       </dependency>
       <dependency>
         <groupId>org.eclipse.jetty.http2</groupId>
         <artifactId>http2-http-client-transport</artifactId>
-        <version>9.4.6-SNAPSHOT</version>
+        <version>${project.version}</version>
       </dependency>
       <dependency>
         <groupId>org.eclipse.jetty.http2</groupId>
         <artifactId>http2-server</artifactId>
-        <version>9.4.6-SNAPSHOT</version>
+        <version>${project.version}</version>
       </dependency>
       <dependency>
         <groupId>org.eclipse.jetty</groupId>
         <artifactId>jetty-http-spi</artifactId>
-        <version>9.4.6-SNAPSHOT</version>
+        <version>${project.version}</version>
       </dependency>
       <dependency>
         <groupId>org.eclipse.jetty</groupId>
         <artifactId>jetty-infinispan</artifactId>
-        <version>9.4.6-SNAPSHOT</version>
+        <version>${project.version}</version>
       </dependency>
       <dependency>
         <groupId>org.eclipse.jetty</groupId>
         <artifactId>jetty-hazelcast</artifactId>
-        <version>9.4.6-SNAPSHOT</version>
+        <version>${project.version}</version>
       </dependency>
       <dependency>
         <groupId>org.eclipse.jetty</groupId>
         <artifactId>jetty-io</artifactId>
-        <version>9.4.6-SNAPSHOT</version>
+        <version>${project.version}</version>
       </dependency>
       <dependency>
         <groupId>org.eclipse.jetty</groupId>
         <artifactId>jetty-jaas</artifactId>
-        <version>9.4.6-SNAPSHOT</version>
+        <version>${project.version}</version>
       </dependency>
       <dependency>
         <groupId>org.eclipse.jetty</groupId>
         <artifactId>jetty-jaspi</artifactId>
-        <version>9.4.6-SNAPSHOT</version>
+        <version>${project.version}</version>
       </dependency>
       <dependency>
         <groupId>org.eclipse.jetty</groupId>
         <artifactId>jetty-jmx</artifactId>
-        <version>9.4.6-SNAPSHOT</version>
+        <version>${project.version}</version>
       </dependency>
       <dependency>
         <groupId>org.eclipse.jetty</groupId>
         <artifactId>jetty-jndi</artifactId>
-        <version>9.4.6-SNAPSHOT</version>
+        <version>${project.version}</version>
       </dependency>
       <dependency>
         <groupId>org.eclipse.jetty.memcached</groupId>
         <artifactId>jetty-memcached-sessions</artifactId>
-        <version>9.4.6-SNAPSHOT</version>
+        <version>${project.version}</version>
       </dependency>
       <dependency>
         <groupId>org.eclipse.jetty</groupId>
         <artifactId>jetty-monitor</artifactId>
-        <version>9.4.6-SNAPSHOT</version>
+        <version>${project.version}</version>
       </dependency>
       <dependency>
         <groupId>org.eclipse.jetty</groupId>
         <artifactId>jetty-nosql</artifactId>
-        <version>9.4.6-SNAPSHOT</version>
+        <version>${project.version}</version>
       </dependency>
       <dependency>
         <groupId>org.eclipse.jetty.osgi</groupId>
         <artifactId>jetty-osgi-boot</artifactId>
-        <version>9.4.6-SNAPSHOT</version>
+        <version>${project.version}</version>
       </dependency>
       <dependency>
         <groupId>org.eclipse.jetty.osgi</groupId>
         <artifactId>jetty-osgi-boot-jsp</artifactId>
-        <version>9.4.6-SNAPSHOT</version>
+        <version>${project.version}</version>
       </dependency>
       <dependency>
         <groupId>org.eclipse.jetty.osgi</groupId>
         <artifactId>jetty-osgi-boot-warurl</artifactId>
-        <version>9.4.6-SNAPSHOT</version>
+        <version>${project.version}</version>
       </dependency>
       <dependency>
         <groupId>org.eclipse.jetty.osgi</groupId>
         <artifactId>jetty-httpservice</artifactId>
-        <version>9.4.6-SNAPSHOT</version>
+        <version>${project.version}</version>
       </dependency>
       <dependency>
         <groupId>org.eclipse.jetty</groupId>
         <artifactId>jetty-plus</artifactId>
-        <version>9.4.6-SNAPSHOT</version>
+        <version>${project.version}</version>
       </dependency>
       <dependency>
         <groupId>org.eclipse.jetty</groupId>
         <artifactId>jetty-proxy</artifactId>
-        <version>9.4.6-SNAPSHOT</version>
+        <version>${project.version}</version>
       </dependency>
       <dependency>
         <groupId>org.eclipse.jetty</groupId>
         <artifactId>jetty-quickstart</artifactId>
-        <version>9.4.6-SNAPSHOT</version>
+        <version>${project.version}</version>
       </dependency>
       <dependency>
         <groupId>org.eclipse.jetty</groupId>
         <artifactId>jetty-rewrite</artifactId>
-        <version>9.4.6-SNAPSHOT</version>
+        <version>${project.version}</version>
       </dependency>
       <dependency>
         <groupId>org.eclipse.jetty</groupId>
         <artifactId>jetty-security</artifactId>
-        <version>9.4.6-SNAPSHOT</version>
+        <version>${project.version}</version>
       </dependency>
       <dependency>
         <groupId>org.eclipse.jetty</groupId>
         <artifactId>jetty-server</artifactId>
-        <version>9.4.6-SNAPSHOT</version>
+        <version>${project.version}</version>
       </dependency>
       <dependency>
         <groupId>org.eclipse.jetty</groupId>
         <artifactId>jetty-servlet</artifactId>
-        <version>9.4.6-SNAPSHOT</version>
+        <version>${project.version}</version>
       </dependency>
       <dependency>
         <groupId>org.eclipse.jetty</groupId>
         <artifactId>jetty-servlets</artifactId>
-        <version>9.4.6-SNAPSHOT</version>
+        <version>${project.version}</version>
       </dependency>
       <dependency>
         <groupId>org.eclipse.jetty</groupId>
         <artifactId>jetty-spring</artifactId>
-        <version>9.4.6-SNAPSHOT</version>
+        <version>${project.version}</version>
       </dependency>
       <dependency>
         <groupId>org.eclipse.jetty</groupId>
         <artifactId>jetty-unixsocket</artifactId>
-        <version>9.4.6-SNAPSHOT</version>
+        <version>${project.version}</version>
       </dependency>
       <dependency>
         <groupId>org.eclipse.jetty</groupId>
         <artifactId>jetty-util</artifactId>
-        <version>9.4.6-SNAPSHOT</version>
+        <version>${project.version}</version>
       </dependency>
       <dependency>
         <groupId>org.eclipse.jetty</groupId>
         <artifactId>jetty-util-ajax</artifactId>
-        <version>9.4.6-SNAPSHOT</version>
+        <version>${project.version}</version>
       </dependency>
       <dependency>
         <groupId>org.eclipse.jetty</groupId>
         <artifactId>jetty-webapp</artifactId>
-        <version>9.4.6-SNAPSHOT</version>
+        <version>${project.version}</version>
       </dependency>
       <dependency>
         <groupId>org.eclipse.jetty.websocket</groupId>
         <artifactId>javax-websocket-client-impl</artifactId>
-        <version>9.4.6-SNAPSHOT</version>
+        <version>${project.version}</version>
       </dependency>
       <dependency>
         <groupId>org.eclipse.jetty.websocket</groupId>
         <artifactId>javax-websocket-server-impl</artifactId>
-        <version>9.4.6-SNAPSHOT</version>
+        <version>${project.version}</version>
       </dependency>
       <dependency>
         <groupId>org.eclipse.jetty.websocket</groupId>
         <artifactId>websocket-api</artifactId>
-        <version>9.4.6-SNAPSHOT</version>
+        <version>${project.version}</version>
       </dependency>
       <dependency>
         <groupId>org.eclipse.jetty.websocket</groupId>
         <artifactId>websocket-client</artifactId>
-        <version>9.4.6-SNAPSHOT</version>
+        <version>${project.version}</version>
       </dependency>
       <dependency>
         <groupId>org.eclipse.jetty.websocket</groupId>
         <artifactId>websocket-common</artifactId>
-        <version>9.4.6-SNAPSHOT</version>
+        <version>${project.version}</version>
       </dependency>
       <dependency>
         <groupId>org.eclipse.jetty.websocket</groupId>
         <artifactId>websocket-server</artifactId>
-        <version>9.4.6-SNAPSHOT</version>
+        <version>${project.version}</version>
       </dependency>
       <dependency>
         <groupId>org.eclipse.jetty</groupId>
         <artifactId>websocket-servlet</artifactId>
-        <version>9.4.6-SNAPSHOT</version>
+        <version>${project.version}</version>
       </dependency>
       <dependency>
         <groupId>org.eclipse.jetty</groupId>
         <artifactId>jetty-xml</artifactId>
-        <version>9.4.6-SNAPSHOT</version>
+        <version>${project.version}</version>
       </dependency>
     </dependencies>
   </dependencyManagement>
