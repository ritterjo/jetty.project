--- conflicted
+++ resolved
@@ -125,54 +125,13 @@
 
     String getPath();
 
-<<<<<<< HEAD
     String getPathQuery();
-=======
-    /**
-     * Check for ambiguous path segments.
-     *
-     * An ambiguous path segment is one that is perhaps technically legal, but is considered undesirable to handle
-     * due to possible ambiguity.  Examples include segments like '..;', '%2e', '%2e%2e' etc.
-     * @param uri The URI string
-     * @param segment The inclusive starting index of the segment (excluding any '/')
-     * @param end The exclusive end index of the segment
-     */
-    private void checkSegment(String uri, int segment, int end, boolean param)
-    {
-        if (!_ambiguous.contains(Ambiguous.SEGMENT))
-        {
-            Boolean ambiguous = __ambiguousSegments.get(uri, segment, end - segment);
-            if (ambiguous == Boolean.TRUE)
-                _ambiguous.add(Ambiguous.SEGMENT);
-            else if (param && ambiguous == Boolean.FALSE)
-                _ambiguous.add(Ambiguous.PARAM);
-        }
-    }
->>>>>>> 0603b133
 
     int getPort();
 
     String getQuery();
 
-<<<<<<< HEAD
     String getScheme();
-=======
-    /**
-     * @return True if the URI has a possibly ambiguous path parameter like '..;'
-     */
-    public boolean hasAmbiguousParameter()
-    {
-        return _ambiguous.contains(Ambiguous.PARAM);
-    }
-
-    /**
-     * @return True if the URI has either an {@link #hasAmbiguousSegment()} or {@link #hasAmbiguousSeparator()}.
-     */
-    public boolean isAmbiguous()
-    {
-        return !_ambiguous.isEmpty();
-    }
->>>>>>> 0603b133
 
     String getUser();
 
@@ -194,6 +153,11 @@
      * @return True if the URI has a possibly ambiguous separator of %2f
      */
     boolean hasAmbiguousSeparator();
+
+    /**
+     * @return True if the URI has a possibly ambiguous path parameter like '..;'
+     */
+    boolean hasAmbiguousParameter();
 
     default URI toURI()
     {
@@ -414,6 +378,12 @@
         public boolean hasAmbiguousSeparator()
         {
             return _ambiguous.contains(Mutable.Ambiguous.SEPARATOR);
+        }
+
+        @Override
+        public boolean hasAmbiguousParameter()
+        {
+            return _ambiguous.contains(Ambiguous.PARAM);
         }
 
         @Override
@@ -749,6 +719,12 @@
         public boolean hasAmbiguousSeparator()
         {
             return _ambiguous.contains(Mutable.Ambiguous.SEPARATOR);
+        }
+
+        @Override
+        public boolean hasAmbiguousParameter()
+        {
+            return _ambiguous.contains(Ambiguous.PARAM);
         }
 
         public Mutable normalize()
@@ -1283,8 +1259,10 @@
             if (!_ambiguous.contains(Ambiguous.SEGMENT))
             {
                 Boolean ambiguous = __ambiguousSegments.get(uri, segment, end - segment);
-                if (ambiguous == Boolean.TRUE || (param && ambiguous == Boolean.FALSE))
-                    _ambiguous.add(Ambiguous.SEGMENT);
+            if (ambiguous == Boolean.TRUE)
+                _ambiguous.add(Ambiguous.SEGMENT);
+            else if (param && ambiguous == Boolean.FALSE)
+                _ambiguous.add(Ambiguous.PARAM);
             }
         }
     }
