--- conflicted
+++ resolved
@@ -518,17 +518,10 @@
         mappings = handler.getFilterMappings();
         assertNotNull(mappings);
         assertEquals(4, mappings.length);
-<<<<<<< HEAD
-        assertEquals(fm4, mappings[0]);//isMatchAfter = false;
-        assertEquals(fm5, mappings[1]);//isMatchAfter = false;
-        assertEquals(fm1, mappings[2]);//ordinary
-        assertEquals(fm3, mappings[3]);//isMatchAfter = true;
-=======
-        assertTrue(fm4 == mappings[0]); //isMatchAfter = false;
-        assertTrue(fm5 == mappings[1]); //isMatchAfter = false;
-        assertTrue(fm1 == mappings[2]); //ordinary
-        assertTrue(fm3 == mappings[3]); //isMatchAfter = true;
->>>>>>> 324ab668
+        assertEquals(fm4, mappings[0]); //isMatchAfter = false;
+        assertEquals(fm5, mappings[1]); //isMatchAfter = false;
+        assertEquals(fm1, mappings[2]); //ordinary
+        assertEquals(fm3, mappings[3]); //isMatchAfter = true;
 
         //add a non-programmatic one
         FilterHolder f = new FilterHolder(Source.EMBEDDED);
@@ -576,23 +569,13 @@
         mappings = handler.getFilterMappings();
         assertNotNull(mappings);
         assertEquals(7, mappings.length);
-<<<<<<< HEAD
-        assertEquals(fm4, mappings[0]); //isMatchAfter = false;
-        assertEquals(fm5, mappings[1]); //isMatchAfter = false;
-        assertEquals(pfm2, mappings[2]);//isMatchAfter = false;
-        assertEquals(fm1, mappings[3]); //ordinary
-        assertEquals(fm, mappings[4]);  //ordinary
-        assertEquals(fm3, mappings[5]); //isMatchAfter = true;
-        assertEquals(pfm, mappings[6]); //isMatchAfter = true;
-=======
-        assertTrue(fm4 == mappings[0]); //isMatchAfter = false;
-        assertTrue(fm5 == mappings[1]); //isMatchAfter = false;
-        assertTrue(pfm2 == mappings[2]); //isMatchAfter = false;
-        assertTrue(fm1 == mappings[3]); //ordinary
-        assertTrue(fm == mappings[4]);  //ordinary
-        assertTrue(fm3 == mappings[5]); //isMatchAfter = true;
-        assertTrue(pfm == mappings[6]); //isMatchAfter = true;
->>>>>>> 324ab668
+        assertEquals(fm4, mappings[0]);  //isMatchAfter = false;
+        assertEquals(fm5, mappings[1]);  //isMatchAfter = false;
+        assertEquals(pfm2, mappings[2]); //isMatchAfter = false;
+        assertEquals(fm1, mappings[3]);  //ordinary
+        assertEquals(fm, mappings[4]);   //ordinary
+        assertEquals(fm3, mappings[5]);  //isMatchAfter = true;
+        assertEquals(pfm, mappings[6]);  //isMatchAfter = true;
     }
 
     @Test
@@ -638,17 +621,10 @@
         mappings = handler.getFilterMappings();
         assertNotNull(mappings);
         assertEquals(4, mappings.length);
-<<<<<<< HEAD
-        assertEquals(fh4, mappings[0].getFilterHolder());//isMatchAfter = false;
-        assertEquals(fh5, mappings[1].getFilterHolder());//isMatchAfter = false;
-        assertEquals(fh1, mappings[2].getFilterHolder());//ordinary
-        assertEquals(fh3, mappings[3].getFilterHolder());//isMatchAfter = true;
-=======
-        assertTrue(fh4 == mappings[0].getFilterHolder()); //isMatchAfter = false;
-        assertTrue(fh5 == mappings[1].getFilterHolder()); //isMatchAfter = false;
-        assertTrue(fh1 == mappings[2].getFilterHolder()); //ordinary
-        assertTrue(fh3 == mappings[3].getFilterHolder()); //isMatchAfter = true;
->>>>>>> 324ab668
+        assertEquals(fh4, mappings[0].getFilterHolder()); //isMatchAfter = false;
+        assertEquals(fh5, mappings[1].getFilterHolder()); //isMatchAfter = false;
+        assertEquals(fh1, mappings[2].getFilterHolder()); //ordinary
+        assertEquals(fh3, mappings[3].getFilterHolder()); //isMatchAfter = true;
 
         //add a non-programmatic one
         FilterHolder f = new FilterHolder(Source.EMBEDDED);
@@ -692,23 +668,13 @@
 
         assertNotNull(mappings);
         assertEquals(7, mappings.length);
-<<<<<<< HEAD
         assertEquals(fh4, mappings[0].getFilterHolder()); //isMatchAfter = false;
         assertEquals(fh5, mappings[1].getFilterHolder()); //isMatchAfter = false;
-        assertEquals(pf2, mappings[2].getFilterHolder());//isMatchAfter = false;
+        assertEquals(pf2, mappings[2].getFilterHolder()); //isMatchAfter = false;
         assertEquals(fh1, mappings[3].getFilterHolder()); //ordinary
-        assertEquals(f, mappings[4].getFilterHolder());  //ordinary
+        assertEquals(f, mappings[4].getFilterHolder());   //ordinary
         assertEquals(fh3, mappings[5].getFilterHolder()); //isMatchAfter = true;
-        assertEquals(pf, mappings[6].getFilterHolder()); //isMatchAfter = true;
-=======
-        assertTrue(fh4 == mappings[0].getFilterHolder()); //isMatchAfter = false;
-        assertTrue(fh5 == mappings[1].getFilterHolder()); //isMatchAfter = false;
-        assertTrue(pf2 == mappings[2].getFilterHolder()); //isMatchAfter = false;
-        assertTrue(fh1 == mappings[3].getFilterHolder()); //ordinary
-        assertTrue(f == mappings[4].getFilterHolder());  //ordinary
-        assertTrue(fh3 == mappings[5].getFilterHolder()); //isMatchAfter = true;
-        assertTrue(pf == mappings[6].getFilterHolder()); //isMatchAfter = true;
->>>>>>> 324ab668
+        assertEquals(pf, mappings[6].getFilterHolder());  //isMatchAfter = true;
     }
     
     @Test
