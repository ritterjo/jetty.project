//
// ========================================================================
// Copyright (c) 1995-2021 Mort Bay Consulting Pty Ltd and others.
//
// This program and the accompanying materials are made available under the
// terms of the Eclipse Public License v. 2.0 which is available at
// https://www.eclipse.org/legal/epl-2.0, or the Apache License, Version 2.0
// which is available at https://www.apache.org/licenses/LICENSE-2.0.
//
// SPDX-License-Identifier: EPL-2.0 OR Apache-2.0
// ========================================================================
//

package org.eclipse.jetty.servlet;

import java.io.BufferedReader;
import java.io.IOException;
import java.io.InputStreamReader;
import java.io.OutputStream;
import java.io.PrintWriter;
import java.net.Socket;
import java.net.URI;
import java.nio.charset.StandardCharsets;
import java.util.ArrayList;
import java.util.List;
import java.util.stream.Stream;
import javax.servlet.ServletException;
import javax.servlet.http.HttpServlet;
import javax.servlet.http.HttpServletRequest;
import javax.servlet.http.HttpServletResponse;

<<<<<<< HEAD
import org.eclipse.jetty.http.UriCompliance;
import org.eclipse.jetty.server.HttpConnectionFactory;
=======
>>>>>>> 0603b133
import org.eclipse.jetty.server.Server;
import org.eclipse.jetty.server.ServerConnector;
import org.hamcrest.Matchers;
import org.junit.jupiter.api.AfterAll;
import org.junit.jupiter.api.BeforeAll;
import org.junit.jupiter.params.ParameterizedTest;
import org.junit.jupiter.params.provider.Arguments;
import org.junit.jupiter.params.provider.MethodSource;

import static org.hamcrest.MatcherAssert.assertThat;

public class RequestURITest
{
    public static Stream<Arguments> data()
    {
        List<Arguments> ret = new ArrayList<>();
        ret.add(Arguments.of("/hello", "/hello", null));
        ret.add(Arguments.of("/hello%20world", "/hello%20world", null));
        ret.add(Arguments.of("/hello;world", "/hello;world", null));
        ret.add(Arguments.of("/hello:world", "/hello:world", null));
        ret.add(Arguments.of("/hello!world", "/hello!world", null));
        ret.add(Arguments.of("/hello?world", "/hello", "world"));
        ret.add(Arguments.of("/hello?type=world", "/hello", "type=world"));
        ret.add(Arguments.of("/hello?type=wo&rld", "/hello", "type=wo&rld"));
        ret.add(Arguments.of("/hello?type=wo%20rld", "/hello", "type=wo%20rld"));
        ret.add(Arguments.of("/hello?type=wo+rld", "/hello", "type=wo+rld"));
        ret.add(Arguments.of("/It%27s%20me%21", "/It%27s%20me%21", null));
        // try some slash encoding (with case preservation tests)
        ret.add(Arguments.of("/hello%2fworld", "/hello%2fworld", null));
        ret.add(Arguments.of("/hello%2Fworld", "/hello%2Fworld", null));
        ret.add(Arguments.of("/%2f%2Fhello%2Fworld", "/%2f%2Fhello%2Fworld", null));
        // try some "?" encoding (should not see as query string)
        ret.add(Arguments.of("/hello%3Fworld", "/hello%3Fworld", null));
        // try some strange encodings (should preserve them)
        ret.add(Arguments.of("/hello%252Fworld", "/hello%252Fworld", null));
        ret.add(Arguments.of("/hello%u0025world", "/hello%u0025world", null));
        ret.add(Arguments.of("/hello-euro-%E2%82%AC", "/hello-euro-%E2%82%AC", null));
        ret.add(Arguments.of("/hello-euro?%E2%82%AC", "/hello-euro", "%E2%82%AC"));
        // test the ascii control characters (just for completeness)
        for (int i = 0x0; i < 0x1f; i++)
        {
            String raw = String.format("/hello%%%02Xworld", i);
            ret.add(Arguments.of(raw, raw, null));
        }

        return ret.stream();
    }

    @SuppressWarnings("serial")
    public static class RequestUriServlet extends HttpServlet
    {
        @Override
        protected void doGet(HttpServletRequest req, HttpServletResponse resp) throws ServletException, IOException
        {
            resp.setContentType("text/plain");
            PrintWriter out = resp.getWriter();
            out.println("RequestURI: " + req.getRequestURI());
            out.println("QueryString: " + req.getQueryString());
            out.print("FullURI: " + req.getRequestURI());
            if (req.getQueryString() != null)
            {
                out.print('?');
                out.print(req.getQueryString());
            }
            out.println();
        }
    }

    private static Server server;
    private static URI serverURI;

    @BeforeAll
    public static void startServer() throws Exception
    {
        server = new Server();
        ServerConnector connector = new ServerConnector(server);
        connector.setPort(0);
        server.addConnector(connector);
<<<<<<< HEAD
        connector.getBean(HttpConnectionFactory.class).getHttpConfiguration().setUriCompliance(UriCompliance.STRICT); // Allow ambiguous segments
=======
>>>>>>> 0603b133

        ServletContextHandler context = new ServletContextHandler();
        context.setContextPath("/");
        server.setHandler(context);

        context.addServlet(RequestUriServlet.class, "/*");

        server.start();

        String host = connector.getHost();
        if (host == null)
        {
            host = "localhost";
        }
        int port = connector.getLocalPort();
        serverURI = new URI(String.format("http://%s:%d/", host, port));
    }

    @AfterAll
    public static void stopServer()
    {
        try
        {
            server.stop();
        }
        catch (Exception e)
        {
            e.printStackTrace(System.err);
        }
    }

    protected Socket newSocket(String host, int port) throws Exception
    {
        Socket socket = new Socket(host, port);
        socket.setSoTimeout(10000);
        socket.setTcpNoDelay(true);
        return socket;
    }

    /**
     * Read entire response from the client. Close the output.
     *
     * @param client Open client socket.
     * @return The response string.
     * @throws IOException in case of I/O problems
     */
    protected static String readResponse(Socket client) throws IOException
    {
        // TODO: use HttpTester.Response.parse instead
        StringBuilder sb = new StringBuilder();
        try (BufferedReader br = new BufferedReader(new InputStreamReader(client.getInputStream())))
        {
            String line;

            while ((line = br.readLine()) != null)
            {
                sb.append(line);
                sb.append('\n');
            }

            return sb.toString();
        }
        catch (IOException e)
        {
            System.err.println(e + " while reading '" + sb + "'");
            throw e;
        }
    }

    @ParameterizedTest
    @MethodSource("data")
    public void testGetRequestURIHTTP10(String rawpath, String expectedReqUri, String expectedQuery) throws Exception
    {
        try (Socket client = newSocket(serverURI.getHost(), serverURI.getPort()))
        {
            OutputStream os = client.getOutputStream();

            String request = String.format("GET %s HTTP/1.0\r\n\r\n", rawpath);
            os.write(request.getBytes(StandardCharsets.ISO_8859_1));
            os.flush();

            // Read the response.
            String response = readResponse(client);

            // TODO: is HTTP/1.1 response appropriate for an HTTP/1.0 request?
            assertThat(response, Matchers.containsString("HTTP/1.1 200 OK"));
            assertThat(response, Matchers.containsString("RequestURI: " + expectedReqUri));
            assertThat(response, Matchers.containsString("QueryString: " + expectedQuery));
        }
    }

    @ParameterizedTest
    @MethodSource("data")
    public void testGetRequestURIHTTP11(String rawpath, String expectedReqUri, String expectedQuery) throws Exception
    {
        try (Socket client = newSocket(serverURI.getHost(), serverURI.getPort()))
        {
            OutputStream os = client.getOutputStream();

            String request = String.format("GET %s HTTP/1.1\r\nHost: %s\r\nConnection: close\r\n\r\n", rawpath, serverURI.getHost());
            os.write(request.getBytes(StandardCharsets.ISO_8859_1));
            os.flush();

            // Read the response.
            String response = readResponse(client);

            assertThat(response, Matchers.containsString("HTTP/1.1 200 OK"));
            assertThat(response, Matchers.containsString("RequestURI: " + expectedReqUri));
            assertThat(response, Matchers.containsString("QueryString: " + expectedQuery));
        }
    }
}<|MERGE_RESOLUTION|>--- conflicted
+++ resolved
@@ -29,11 +29,8 @@
 import javax.servlet.http.HttpServletRequest;
 import javax.servlet.http.HttpServletResponse;
 
-<<<<<<< HEAD
 import org.eclipse.jetty.http.UriCompliance;
 import org.eclipse.jetty.server.HttpConnectionFactory;
-=======
->>>>>>> 0603b133
 import org.eclipse.jetty.server.Server;
 import org.eclipse.jetty.server.ServerConnector;
 import org.hamcrest.Matchers;
@@ -112,10 +109,7 @@
         ServerConnector connector = new ServerConnector(server);
         connector.setPort(0);
         server.addConnector(connector);
-<<<<<<< HEAD
-        connector.getBean(HttpConnectionFactory.class).getHttpConfiguration().setUriCompliance(UriCompliance.STRICT); // Allow ambiguous segments
-=======
->>>>>>> 0603b133
+        connector.getConnectionFactory(HttpConnectionFactory.class).getHttpConfiguration().setUriCompliance(UriCompliance.STRICT);
 
         ServletContextHandler context = new ServletContextHandler();
         context.setContextPath("/");
