--- conflicted
+++ resolved
@@ -54,7 +54,6 @@
 import org.eclipse.jetty.server.ServerConnector;
 import org.eclipse.jetty.server.handler.ContextHandler;
 import org.eclipse.jetty.server.handler.ContextHandler.Context;
-import org.eclipse.jetty.toolchain.test.AdvancedRunner;
 import org.eclipse.jetty.toolchain.test.http.SimpleHttpParser;
 import org.eclipse.jetty.toolchain.test.http.SimpleHttpResponse;
 import org.eclipse.jetty.util.IO;
@@ -63,7 +62,6 @@
 import org.junit.After;
 import org.junit.Assert;
 import org.junit.Test;
-import org.junit.runner.RunWith;
 
 import static org.hamcrest.Matchers.containsString;
 import static org.hamcrest.Matchers.instanceOf;
@@ -73,16 +71,11 @@
 import static org.junit.Assert.assertThat;
 import static org.junit.Assert.assertTrue;
 
-@RunWith(AdvancedRunner.class)
 public class AsyncIOServletTest
 {
     private Server server;
     private ServerConnector connector;
-<<<<<<< HEAD
     private LocalConnector local;
-    private ServletContextHandler context;
-=======
->>>>>>> 4edc50b5
     private String path = "/path";
     private static final ThreadLocal<Throwable> scope = new ThreadLocal<>();
 
@@ -90,11 +83,7 @@
     {
         startServer(servlet, 30000);
     }
-<<<<<<< HEAD
-    
-=======
-
->>>>>>> 4edc50b5
+
     public void startServer(HttpServlet servlet, long idleTimeout) throws Exception
     {
         server = new Server();
@@ -232,6 +221,7 @@
             {
                 line = in.readLine();
             }
+            line = in.readLine();
 
             assertTrue(latch.await(5, TimeUnit.SECONDS));
         }
@@ -996,7 +986,7 @@
                     @Override
                     public void onWritePossible() throws IOException
                     {
-                        if (writeLatch.getCount()==0)
+                        if (writeLatch.getCount() == 0)
                             asyncContext.complete();
                         else
                             writeLatch.countDown();
@@ -1019,7 +1009,7 @@
                     "Host: localhost:" + connector.getLocalPort() + "\r\n" +
                     "Transfer-Encoding: chunked\r\n" +
                     "\r\n" +
-                    Integer.toHexString(content.length())+"\r\n" +
+                    Integer.toHexString(content.length()) + "\r\n" +
                     content + "\r\n";
             endp.addInput(ByteBuffer.wrap(request.getBytes("UTF-8")));
 
