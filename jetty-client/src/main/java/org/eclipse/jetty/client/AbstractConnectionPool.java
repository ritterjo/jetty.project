--- conflicted
+++ resolved
@@ -50,18 +50,6 @@
     private final Pool<Connection> pool;
     private boolean maximizeConnections;
 
-<<<<<<< HEAD
-=======
-    /**
-     * @deprecated use {@link #AbstractConnectionPool(HttpDestination, int, boolean, Callback)} instead
-     */
-    @Deprecated
-    protected AbstractConnectionPool(Destination destination, int maxConnections, Callback requester)
-    {
-        this((HttpDestination)destination, maxConnections, false, requester);
-    }
-
->>>>>>> ba22c08f
     protected AbstractConnectionPool(HttpDestination destination, int maxConnections, boolean cache, Callback requester)
     {
         this(destination, new Pool<>(Pool.StrategyType.FIRST, maxConnections, cache), requester);
