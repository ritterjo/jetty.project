//
//  ========================================================================
//  Copyright (c) 1995-2015 Mort Bay Consulting Pty. Ltd.
//  ------------------------------------------------------------------------
//  All rights reserved. This program and the accompanying materials
//  are made available under the terms of the Eclipse Public License v1.0
//  and Apache License v2.0 which accompanies this distribution.
//
//      The Eclipse Public License is available at
//      http://www.eclipse.org/legal/epl-v10.html
//
//      The Apache License v2.0 is available at
//      http://www.opensource.org/licenses/apache2.0.php
//
//  You may elect to redistribute this code under either of these licenses.
//  ========================================================================
//

package org.eclipse.jetty.client;

import java.io.IOException;
import java.io.InputStream;
import java.io.OutputStream;
import java.net.HttpCookie;
import java.net.InetAddress;
import java.net.InetSocketAddress;
import java.net.ServerSocket;
import java.net.Socket;
import java.net.URI;
import java.net.URLEncoder;
import java.net.UnknownHostException;
import java.nio.ByteBuffer;
import java.nio.charset.StandardCharsets;
import java.nio.file.Files;
import java.nio.file.Path;
import java.nio.file.Paths;
import java.nio.file.StandardOpenOption;
import java.util.ArrayList;
import java.util.Arrays;
import java.util.Collections;
import java.util.Iterator;
import java.util.List;
import java.util.NoSuchElementException;
import java.util.Random;
import java.util.concurrent.CountDownLatch;
import java.util.concurrent.Exchanger;
import java.util.concurrent.ExecutionException;
import java.util.concurrent.TimeUnit;
import java.util.concurrent.TimeoutException;
import java.util.concurrent.atomic.AtomicBoolean;
import java.util.concurrent.atomic.AtomicInteger;
import java.util.concurrent.atomic.AtomicLong;
import java.util.concurrent.atomic.AtomicReference;

import javax.servlet.ServletException;
import javax.servlet.ServletOutputStream;
import javax.servlet.http.HttpServletRequest;
import javax.servlet.http.HttpServletResponse;

import org.eclipse.jetty.client.api.Connection;
import org.eclipse.jetty.client.api.ContentProvider;
import org.eclipse.jetty.client.api.ContentResponse;
import org.eclipse.jetty.client.api.Destination;
import org.eclipse.jetty.client.api.Request;
import org.eclipse.jetty.client.api.Response;
import org.eclipse.jetty.client.api.Result;
import org.eclipse.jetty.client.http.HttpClientTransportOverHTTP;
import org.eclipse.jetty.client.http.HttpConnectionOverHTTP;
import org.eclipse.jetty.client.http.HttpDestinationOverHTTP;
import org.eclipse.jetty.client.util.BufferingResponseListener;
import org.eclipse.jetty.client.util.BytesContentProvider;
import org.eclipse.jetty.client.util.DeferredContentProvider;
import org.eclipse.jetty.client.util.FutureResponseListener;
import org.eclipse.jetty.client.util.StringContentProvider;
import org.eclipse.jetty.http.HttpField;
import org.eclipse.jetty.http.HttpHeader;
import org.eclipse.jetty.http.HttpHeaderValue;
import org.eclipse.jetty.http.HttpMethod;
import org.eclipse.jetty.http.HttpVersion;
import org.eclipse.jetty.io.EndPoint;
import org.eclipse.jetty.server.handler.AbstractHandler;
import org.eclipse.jetty.toolchain.test.TestingDir;
import org.eclipse.jetty.toolchain.test.annotation.Slow;
import org.eclipse.jetty.util.Callback;
import org.eclipse.jetty.util.FuturePromise;
import org.eclipse.jetty.util.IO;
import org.eclipse.jetty.util.Promise;
import org.eclipse.jetty.util.SocketAddressResolver;
import org.eclipse.jetty.util.ssl.SslContextFactory;
import org.junit.Assert;
import org.junit.Assume;
import org.junit.Rule;
import org.junit.Test;

public class HttpClientTest extends AbstractHttpClientServerTest
{
    @Rule
    public TestingDir testdir = new TestingDir();

    public HttpClientTest(SslContextFactory sslContextFactory)
    {
        super(sslContextFactory);
    }

    @Test
    public void testStoppingClosesConnections() throws Exception
    {
        start(new EmptyServerHandler());

        String host = "localhost";
        int port = connector.getLocalPort();
        String path = "/";
        Response response = client.GET(scheme + "://" + host + ":" + port + path);
        Assert.assertEquals(200, response.getStatus());

        HttpDestinationOverHTTP destination = (HttpDestinationOverHTTP)client.getDestination(scheme, host, port);
        DuplexConnectionPool connectionPool = (DuplexConnectionPool)destination.getConnectionPool();

        long start = System.nanoTime();
        HttpConnectionOverHTTP connection = null;
        while (connection == null && TimeUnit.NANOSECONDS.toSeconds(System.nanoTime() - start) < 5)
        {
            connection = (HttpConnectionOverHTTP)connectionPool.getIdleConnections().peek();
            TimeUnit.MILLISECONDS.sleep(10);
        }
        Assert.assertNotNull(connection);

        String uri = destination.getScheme() + "://" + destination.getHost() + ":" + destination.getPort();
        client.getCookieStore().add(URI.create(uri), new HttpCookie("foo", "bar"));

        client.stop();

        Assert.assertEquals(0, client.getDestinations().size());
        Assert.assertEquals(0, connectionPool.getIdleConnectionCount());
        Assert.assertEquals(0, connectionPool.getActiveConnectionCount());
        Assert.assertFalse(connection.getEndPoint().isOpen());
    }

    @Test
    public void test_DestinationCount() throws Exception
    {
        start(new EmptyServerHandler());

        String host = "localhost";
        int port = connector.getLocalPort();
        client.GET(scheme + "://" + host + ":" + port);

        List<Destination> destinations = client.getDestinations();
        Assert.assertNotNull(destinations);
        Assert.assertEquals(1, destinations.size());
        Destination destination = destinations.get(0);
        Assert.assertNotNull(destination);
        Assert.assertEquals(scheme, destination.getScheme());
        Assert.assertEquals(host, destination.getHost());
        Assert.assertEquals(port, destination.getPort());
    }

    @Test
    public void test_GET_ResponseWithoutContent() throws Exception
    {
        start(new EmptyServerHandler());

        Response response = client.GET(scheme + "://localhost:" + connector.getLocalPort());

        Assert.assertNotNull(response);
        Assert.assertEquals(200, response.getStatus());
    }

    @Test
    public void test_GET_ResponseWithContent() throws Exception
    {
        final byte[] data = new byte[]{0, 1, 2, 3, 4, 5, 6, 7};
        start(new AbstractHandler()
        {
            @Override
            public void handle(String target, org.eclipse.jetty.server.Request baseRequest, HttpServletRequest request, HttpServletResponse response) throws IOException, ServletException
            {
                response.getOutputStream().write(data);
                baseRequest.setHandled(true);
            }
        });

        client.setConnectBlocking(true);
        ContentResponse response = client.GET(scheme + "://localhost:" + connector.getLocalPort());

        Assert.assertNotNull(response);
        Assert.assertEquals(200, response.getStatus());
        byte[] content = response.getContent();
        Assert.assertArrayEquals(data, content);
    }

    @Test
    public void test_GET_WithParameters_ResponseWithContent() throws Exception
    {
        final String paramName1 = "a";
        final String paramName2 = "b";
        start(new AbstractHandler()
        {
            @Override
            public void handle(String target, org.eclipse.jetty.server.Request baseRequest, HttpServletRequest request, HttpServletResponse response) throws IOException, ServletException
            {
                response.setCharacterEncoding("UTF-8");
                ServletOutputStream output = response.getOutputStream();
                String paramValue1 = request.getParameter(paramName1);
                output.write(paramValue1.getBytes(StandardCharsets.UTF_8));
                String paramValue2 = request.getParameter(paramName2);
                Assert.assertEquals("", paramValue2);
                output.write("empty".getBytes(StandardCharsets.UTF_8));
                baseRequest.setHandled(true);
            }
        });

        String value1 = "\u20AC";
        String paramValue1 = URLEncoder.encode(value1, "UTF-8");
        String query = paramName1 + "=" + paramValue1 + "&" + paramName2;
        ContentResponse response = client.GET(scheme + "://localhost:" + connector.getLocalPort() + "/?" + query);

        Assert.assertNotNull(response);
        Assert.assertEquals(200, response.getStatus());
        String content = new String(response.getContent(), StandardCharsets.UTF_8);
        Assert.assertEquals(value1 + "empty", content);
    }

    @Test
    public void test_GET_WithParametersMultiValued_ResponseWithContent() throws Exception
    {
        final String paramName1 = "a";
        final String paramName2 = "b";
        start(new AbstractHandler()
        {
            @Override
            public void handle(String target, org.eclipse.jetty.server.Request baseRequest, HttpServletRequest request, HttpServletResponse response) throws IOException, ServletException
            {
                response.setCharacterEncoding("UTF-8");
                ServletOutputStream output = response.getOutputStream();
                String[] paramValues1 = request.getParameterValues(paramName1);
                for (String paramValue : paramValues1)
                    output.write(paramValue.getBytes(StandardCharsets.UTF_8));
                String paramValue2 = request.getParameter(paramName2);
                output.write(paramValue2.getBytes(StandardCharsets.UTF_8));
                baseRequest.setHandled(true);
            }
        });

        String value11 = "\u20AC";
        String value12 = "\u20AA";
        String value2 = "&";
        String paramValue11 = URLEncoder.encode(value11, "UTF-8");
        String paramValue12 = URLEncoder.encode(value12, "UTF-8");
        String paramValue2 = URLEncoder.encode(value2, "UTF-8");
        String query = paramName1 + "=" + paramValue11 + "&" + paramName1 + "=" + paramValue12 + "&" + paramName2 + "=" + paramValue2;
        ContentResponse response = client.GET(scheme + "://localhost:" + connector.getLocalPort() + "/?" + query);

        Assert.assertNotNull(response);
        Assert.assertEquals(200, response.getStatus());
        String content = new String(response.getContent(), StandardCharsets.UTF_8);
        Assert.assertEquals(value11 + value12 + value2, content);
    }

    @Test
    public void test_POST_WithParameters() throws Exception
    {
        final String paramName = "a";
        final String paramValue = "\u20AC";
        start(new AbstractHandler()
        {
            @Override
            public void handle(String target, org.eclipse.jetty.server.Request baseRequest, HttpServletRequest request, HttpServletResponse response) throws IOException, ServletException
            {
                baseRequest.setHandled(true);
                String value = request.getParameter(paramName);
                if (paramValue.equals(value))
                {
                    response.setCharacterEncoding("UTF-8");
                    response.setContentType("text/plain");
                    response.getOutputStream().print(value);
                }
            }
        });

        ContentResponse response = client.POST(scheme + "://localhost:" + connector.getLocalPort())
                .param(paramName, paramValue)
                .timeout(5, TimeUnit.SECONDS)
                .send();

        Assert.assertNotNull(response);
        Assert.assertEquals(200, response.getStatus());
        Assert.assertEquals(paramValue, new String(response.getContent(), StandardCharsets.UTF_8));
    }

    @Test
    public void test_PUT_WithParameters() throws Exception
    {
        final String paramName = "a";
        final String paramValue = "\u20AC";
        final String encodedParamValue = URLEncoder.encode(paramValue, "UTF-8");
        start(new AbstractHandler()
        {
            @Override
            public void handle(String target, org.eclipse.jetty.server.Request baseRequest, HttpServletRequest request, HttpServletResponse response) throws IOException, ServletException
            {
                baseRequest.setHandled(true);
                String value = request.getParameter(paramName);
                if (paramValue.equals(value))
                {
                    response.setCharacterEncoding("UTF-8");
                    response.setContentType("text/plain");
                    response.getOutputStream().print(value);
                }
            }
        });

        URI uri = URI.create(scheme + "://localhost:" + connector.getLocalPort() + "/path?" + paramName + "=" + encodedParamValue);
        ContentResponse response = client.newRequest(uri)
                .method(HttpMethod.PUT)
                .timeout(5, TimeUnit.SECONDS)
                .send();

        Assert.assertNotNull(response);
        Assert.assertEquals(200, response.getStatus());
        Assert.assertEquals(paramValue, new String(response.getContent(), StandardCharsets.UTF_8));
    }

    @Test
    public void test_POST_WithParameters_WithContent() throws Exception
    {
        final byte[] content = {0, 1, 2, 3};
        final String paramName = "a";
        final String paramValue = "\u20AC";
        start(new AbstractHandler()
        {
            @Override
            public void handle(String target, org.eclipse.jetty.server.Request baseRequest, HttpServletRequest request, HttpServletResponse response) throws IOException, ServletException
            {
                baseRequest.setHandled(true);
                consume(request.getInputStream(), true);
                String value = request.getParameter(paramName);
                if (paramValue.equals(value))
                {
                    response.setCharacterEncoding("UTF-8");
                    response.setContentType("text/plain");
                    response.getOutputStream().write(content);
                }
            }
        });

        ContentResponse response = client.POST(scheme + "://localhost:" + connector.getLocalPort() + "/?b=1")
                .param(paramName, paramValue)
                .content(new BytesContentProvider(content))
                .timeout(5, TimeUnit.SECONDS)
                .send();

        Assert.assertNotNull(response);
        Assert.assertEquals(200, response.getStatus());
        Assert.assertArrayEquals(content, response.getContent());
    }

    @Test
    public void test_POST_WithContent_NotifiesRequestContentListener() throws Exception
    {
        start(new AbstractHandler()
        {
            @Override
            public void handle(String target, org.eclipse.jetty.server.Request baseRequest, HttpServletRequest request, HttpServletResponse response) throws IOException, ServletException
            {
                baseRequest.setHandled(true);
                consume(request.getInputStream(), true);
            }
        });

        final byte[] content = {0, 1, 2, 3};
        ContentResponse response = client.POST(scheme + "://localhost:" + connector.getLocalPort())
                .onRequestContent((request, buffer) ->
                {
                    byte[] bytes = new byte[buffer.remaining()];
                    buffer.get(bytes);
                    if (!Arrays.equals(content, bytes))
                        request.abort(new Exception());
                })
                .content(new BytesContentProvider(content))
                .timeout(5, TimeUnit.SECONDS)
                .send();

        Assert.assertNotNull(response);
        Assert.assertEquals(200, response.getStatus());
    }

    @Test
    public void test_POST_WithContent_TracksProgress() throws Exception
    {
        start(new AbstractHandler()
        {
            @Override
            public void handle(String target, org.eclipse.jetty.server.Request baseRequest, HttpServletRequest request, HttpServletResponse response) throws IOException, ServletException
            {
                baseRequest.setHandled(true);
                consume(request.getInputStream(), true);
            }
        });

        final AtomicInteger progress = new AtomicInteger();
        ContentResponse response = client.POST(scheme + "://localhost:" + connector.getLocalPort())
                .onRequestContent((request, buffer) ->
                {
                    byte[] bytes = new byte[buffer.remaining()];
                    Assert.assertEquals(1, bytes.length);
                    buffer.get(bytes);
                    Assert.assertEquals(bytes[0], progress.getAndIncrement());
                })
                .content(new BytesContentProvider(new byte[]{0}, new byte[]{1}, new byte[]{2}, new byte[]{3}, new byte[]{4}))
                .timeout(5, TimeUnit.SECONDS)
                .send();

        Assert.assertNotNull(response);
        Assert.assertEquals(200, response.getStatus());
        Assert.assertEquals(5, progress.get());
    }

    @Test
    public void test_QueuedRequest_IsSent_WhenPreviousRequestSucceeded() throws Exception
    {
        start(new EmptyServerHandler());

        client.setMaxConnectionsPerDestination(1);

        final CountDownLatch latch = new CountDownLatch(1);
        final CountDownLatch successLatch = new CountDownLatch(2);
        client.newRequest("localhost", connector.getLocalPort())
                .scheme(scheme)
                .onRequestBegin(request ->
                {
                    try
                    {
                        latch.await();
                    }
                    catch (InterruptedException x)
                    {
                        x.printStackTrace();
                    }
                })
                .send(new Response.Listener.Adapter()
                {
                    @Override
                    public void onSuccess(Response response)
                    {
                        Assert.assertEquals(200, response.getStatus());
                        successLatch.countDown();
                    }
                });

        client.newRequest("localhost", connector.getLocalPort())
                .scheme(scheme)
                .onRequestQueued(request -> latch.countDown())
                .send(new Response.Listener.Adapter()
                {
                    @Override
                    public void onSuccess(Response response)
                    {
                        Assert.assertEquals(200, response.getStatus());
                        successLatch.countDown();
                    }
                });

        Assert.assertTrue(successLatch.await(5, TimeUnit.SECONDS));
    }

    @Test
    public void test_QueuedRequest_IsSent_WhenPreviousRequestClosedConnection() throws Exception
    {
        start(new EmptyServerHandler());

        client.setMaxConnectionsPerDestination(1);
        final long idleTimeout = 1000;
        client.setIdleTimeout(idleTimeout);

        final CountDownLatch latch = new CountDownLatch(3);
        client.newRequest("localhost", connector.getLocalPort())
                .scheme(scheme)
                .path("/one")
                .listener(new Request.Listener.Adapter()
                {
                    @Override
                    public void onBegin(Request request)
                    {
                        try
                        {
                            TimeUnit.MILLISECONDS.sleep(2 * idleTimeout);
                        }
                        catch (InterruptedException x)
                        {
                            x.printStackTrace();
                        }
                    }

                    @Override
                    public void onFailure(Request request, Throwable failure)
                    {
                        latch.countDown();
                    }
                })
                .onResponseFailure((response, failure) -> latch.countDown())
                .send(null);

        client.newRequest("localhost", connector.getLocalPort())
                .scheme(scheme)
                .path("/two")
                .onResponseSuccess(response ->
                {
                    Assert.assertEquals(200, response.getStatus());
                    latch.countDown();
                })
                .send(null);

        Assert.assertTrue(latch.await(5 * idleTimeout, TimeUnit.MILLISECONDS));
    }

    @Test
    public void test_ExchangeIsComplete_OnlyWhenBothRequestAndResponseAreComplete() throws Exception
    {
        start(new RespondThenConsumeHandler());

        // Prepare a big file to upload
        Path targetTestsDir = testdir.getEmptyPathDir();
        Files.createDirectories(targetTestsDir);
        Path file = Paths.get(targetTestsDir.toString(), "http_client_conversation.big");
        try (OutputStream output = Files.newOutputStream(file, StandardOpenOption.CREATE))
        {
            byte[] kb = new byte[1024];
            for (int i = 0; i < 10 * 1024; ++i)
                output.write(kb);
        }

        final CountDownLatch latch = new CountDownLatch(3);
        final AtomicLong exchangeTime = new AtomicLong();
        final AtomicLong requestTime = new AtomicLong();
        final AtomicLong responseTime = new AtomicLong();
        client.newRequest("localhost", connector.getLocalPort())
                .scheme(scheme)
                .file(file)
                .onRequestSuccess(request ->
                {
                    requestTime.set(System.nanoTime());
                    latch.countDown();
                })
                .send(new Response.Listener.Adapter()
                {
                    @Override
                    public void onSuccess(Response response)
                    {
                        responseTime.set(System.nanoTime());
                        latch.countDown();
                    }

                    @Override
                    public void onComplete(Result result)
                    {
                        exchangeTime.set(System.nanoTime());
                        latch.countDown();
                    }
                });

        Assert.assertTrue(latch.await(10, TimeUnit.SECONDS));

        Assert.assertTrue(requestTime.get() <= exchangeTime.get());
        Assert.assertTrue(responseTime.get() <= exchangeTime.get());

        // Give some time to the server to consume the request content
        // This is just to avoid exception traces in the test output
        Thread.sleep(1000);

        Files.delete(file);
    }

    @Test
    public void test_ExchangeIsComplete_WhenRequestFailsMidway_WithResponse() throws Exception
    {
        start(new AbstractHandler()
        {
            @Override
            public void handle(String target, org.eclipse.jetty.server.Request baseRequest, HttpServletRequest request, HttpServletResponse response) throws IOException, ServletException
            {
                // Echo back
                IO.copy(request.getInputStream(), response.getOutputStream());
            }
        });

        final CountDownLatch latch = new CountDownLatch(1);
        client.newRequest("localhost", connector.getLocalPort())
                .scheme(scheme)
                // The second ByteBuffer set to null will throw an exception
                .content(new ContentProvider()
                {
                    @Override
                    public long getLength()
                    {
                        return -1;
                    }

                    @Override
                    public Iterator<ByteBuffer> iterator()
                    {
                        return new Iterator<ByteBuffer>()
                        {
                            @Override
                            public boolean hasNext()
                            {
                                return true;
                            }

                            @Override
                            public ByteBuffer next()
                            {
                                throw new NoSuchElementException("explicitly_thrown_by_test");
                            }

                            @Override
                            public void remove()
                            {
                                throw new UnsupportedOperationException();
                            }
                        };
                    }
                })
                .send(new Response.Listener.Adapter()
                {
                    @Override
                    public void onComplete(Result result)
                    {
                        latch.countDown();
                    }
                });

        Assert.assertTrue(latch.await(5, TimeUnit.SECONDS));
    }

    @Test
    public void test_ExchangeIsComplete_WhenRequestFails_WithNoResponse() throws Exception
    {
        start(new EmptyServerHandler());

        final CountDownLatch latch = new CountDownLatch(1);
        final String host = "localhost";
        final int port = connector.getLocalPort();
        client.newRequest(host, port)
                .scheme(scheme)
                .onRequestBegin(request ->
                {
                    HttpDestinationOverHTTP destination = (HttpDestinationOverHTTP)client.getDestination(scheme, host, port);
<<<<<<< HEAD
                    DuplexConnectionPool connectionPool = (DuplexConnectionPool)destination.getConnectionPool();
                    connectionPool.getActiveConnections().iterator().next().close();
=======
                    destination.getConnectionPool().getActiveConnections().peek().close();
>>>>>>> afc6b9e5
                })
                .send(new Response.Listener.Adapter()
                {
                    @Override
                    public void onComplete(Result result)
                    {
                        latch.countDown();
                    }
                });

        Assert.assertTrue(latch.await(5, TimeUnit.SECONDS));
    }

    @Slow
    @Test
    public void test_Request_IdleTimeout() throws Exception
    {
        final long idleTimeout = 1000;
        start(new AbstractHandler()
        {
            @Override
            public void handle(String target, org.eclipse.jetty.server.Request baseRequest, HttpServletRequest request, HttpServletResponse response) throws IOException, ServletException
            {
                try
                {
                    baseRequest.setHandled(true);
                    TimeUnit.MILLISECONDS.sleep(2 * idleTimeout);
                }
                catch (InterruptedException x)
                {
                    throw new ServletException(x);
                }
            }
        });

        final String host = "localhost";
        final int port = connector.getLocalPort();
        try
        {
            client.newRequest(host, port)
                    .scheme(scheme)
                    .idleTimeout(idleTimeout, TimeUnit.MILLISECONDS)
                    .timeout(3 * idleTimeout, TimeUnit.MILLISECONDS)
                    .send();
            Assert.fail();
        }
        catch (ExecutionException expected)
        {
            Assert.assertTrue(expected.getCause() instanceof TimeoutException);
        }

        // Make another request without specifying the idle timeout, should not fail
        ContentResponse response = client.newRequest(host, port)
                .scheme(scheme)
                .timeout(3 * idleTimeout, TimeUnit.MILLISECONDS)
                .send();

        Assert.assertNotNull(response);
        Assert.assertEquals(200, response.getStatus());
    }

    @Test
    public void testSendToIPv6Address() throws Exception
    {
        start(new EmptyServerHandler());

        ContentResponse response = client.newRequest("[::1]", connector.getLocalPort())
                .scheme(scheme)
                .timeout(5, TimeUnit.SECONDS)
                .send();

        Assert.assertNotNull(response);
        Assert.assertEquals(200, response.getStatus());
    }

    @Test
    public void testHeaderProcessing() throws Exception
    {
        final String headerName = "X-Header-Test";
        start(new AbstractHandler()
        {
            @Override
            public void handle(String target, org.eclipse.jetty.server.Request baseRequest, HttpServletRequest request, HttpServletResponse response) throws IOException, ServletException
            {
                baseRequest.setHandled(true);
                response.setHeader(headerName, "X");
            }
        });

        ContentResponse response = client.newRequest("localhost", connector.getLocalPort())
                .scheme(scheme)
                .onResponseHeader((response1, field) -> !field.getName().equals(headerName))
                .timeout(5, TimeUnit.SECONDS)
                .send();

        Assert.assertNotNull(response);
        Assert.assertEquals(200, response.getStatus());
        Assert.assertFalse(response.getHeaders().containsKey(headerName));
    }

    @Test
    public void testAllHeadersDiscarded() throws Exception
    {
        start(new EmptyServerHandler());

        int count = 10;
        final CountDownLatch latch = new CountDownLatch(count);
        for (int i = 0; i < count; ++i)
        {
            client.newRequest("localhost", connector.getLocalPort())
                    .scheme(scheme)
                    .send(new Response.Listener.Adapter()
                    {
                        @Override
                        public boolean onHeader(Response response, HttpField field)
                        {
                            return false;
                        }

                        @Override
                        public void onComplete(Result result)
                        {
                            if (result.isSucceeded())
                                latch.countDown();
                        }
                    });
        }

        Assert.assertTrue(latch.await(10, TimeUnit.SECONDS));
    }

    @Test
    public void test_HEAD_With_ResponseContentLength() throws Exception
    {
        final int length = 1024;
        start(new AbstractHandler()
        {
            @Override
            public void handle(String target, org.eclipse.jetty.server.Request baseRequest, HttpServletRequest request, HttpServletResponse response) throws IOException, ServletException
            {
                baseRequest.setHandled(true);
                response.getOutputStream().write(new byte[length]);
            }
        });

        // HEAD requests receive a Content-Length header, but do not
        // receive the content so they must handle this case properly
        ContentResponse response = client.newRequest("localhost", connector.getLocalPort())
                .scheme(scheme)
                .method(HttpMethod.HEAD)
                .timeout(5, TimeUnit.SECONDS)
                .send();

        Assert.assertNotNull(response);
        Assert.assertEquals(200, response.getStatus());
        Assert.assertEquals(0, response.getContent().length);

        // Perform a normal GET request to be sure the content is now read
        response = client.newRequest("localhost", connector.getLocalPort())
                .scheme(scheme)
                .timeout(5, TimeUnit.SECONDS)
                .send();

        Assert.assertNotNull(response);
        Assert.assertEquals(200, response.getStatus());
        Assert.assertEquals(length, response.getContent().length);
    }

    @Test
    public void testConnectThrowsUnknownHostException() throws Exception
    {
        start(new EmptyServerHandler());

        final CountDownLatch latch = new CountDownLatch(1);
        client.newRequest("idontexist", 80)
                .send(result ->
                {
                    Assert.assertTrue(result.isFailed());
                    Throwable failure = result.getFailure();
                    Assert.assertTrue(failure instanceof UnknownHostException);
                    latch.countDown();
                });
        Assert.assertTrue(latch.await(10, TimeUnit.SECONDS));
    }

    @Test
    public void testConnectHostWithMultipleAddresses() throws Exception
    {
        String host = "google.com";
        try
        {
            // Likely that the DNS for google.com returns multiple addresses.
            Assume.assumeTrue(InetAddress.getAllByName(host).length > 1);
        }
        catch (Throwable x)
        {
            Assume.assumeNoException(x);
        }

        startClient();
        client.setFollowRedirects(false); // Avoid redirects from 80 to 443.
        client.setSocketAddressResolver(new SocketAddressResolver.Async(client.getExecutor(), client.getScheduler(), client.getConnectTimeout())
        {
            @Override
            public void resolve(String host, int port, Promise<List<InetSocketAddress>> promise)
            {
                super.resolve(host, port, new Promise<List<InetSocketAddress>>()
                {
                    @Override
                    public void succeeded(List<InetSocketAddress> result)
                    {
                        // Add as first address an invalid address so that we test
                        // that the connect operation iterates over the addresses.
                        result.add(0, new InetSocketAddress("idontexist", 80));
                        promise.succeeded(result);
                    }

                    @Override
                    public void failed(Throwable x)
                    {
                        promise.failed(x);
                    }
                });
            }
        });

        // Response code may be 200 or 302;
        // if no exceptions the test passes.
        client.newRequest(host, 80)
                .header(HttpHeader.CONNECTION, "close")
                .send();
    }

    @Test
    public void testCustomUserAgent() throws Exception
    {
        final String userAgent = "Test/1.0";
        start(new AbstractHandler()
        {
            @Override
            public void handle(String target, org.eclipse.jetty.server.Request baseRequest, HttpServletRequest request, HttpServletResponse response) throws IOException, ServletException
            {
                baseRequest.setHandled(true);
                ArrayList<String> userAgents = Collections.list(request.getHeaders("User-Agent"));
                Assert.assertEquals(1, userAgents.size());
                Assert.assertEquals(userAgent, userAgents.get(0));
            }
        });

        ContentResponse response = client.newRequest("localhost", connector.getLocalPort())
                .scheme(scheme)
                .agent(userAgent)
                .timeout(5, TimeUnit.SECONDS)
                .send();

        Assert.assertEquals(200, response.getStatus());

        response = client.newRequest("localhost", connector.getLocalPort())
                .scheme(scheme)
                .header(HttpHeader.USER_AGENT, null)
                .header(HttpHeader.USER_AGENT, userAgent)
                .timeout(5, TimeUnit.SECONDS)
                .send();

        Assert.assertEquals(200, response.getStatus());
    }

    @Test
    public void testUserAgentCanBeRemoved() throws Exception
    {
        start(new AbstractHandler()
        {
            @Override
            public void handle(String target, org.eclipse.jetty.server.Request baseRequest, HttpServletRequest request, HttpServletResponse response) throws IOException, ServletException
            {
                baseRequest.setHandled(true);
                ArrayList<String> userAgents = Collections.list(request.getHeaders("User-Agent"));
                if ("/ua".equals(target))
                    Assert.assertEquals(1, userAgents.size());
                else
                    Assert.assertEquals(0, userAgents.size());
            }
        });

        // User agent not specified, use default.
        ContentResponse response = client.newRequest("localhost", connector.getLocalPort())
                .scheme(scheme)
                .path("/ua")
                .timeout(5, TimeUnit.SECONDS)
                .send();

        Assert.assertEquals(200, response.getStatus());

        // User agent explicitly removed.
        response = client.newRequest("localhost", connector.getLocalPort())
                .scheme(scheme)
                .agent(null)
                .timeout(5, TimeUnit.SECONDS)
                .send();

        Assert.assertEquals(200, response.getStatus());

        // User agent explicitly removed.
        response = client.newRequest("localhost", connector.getLocalPort())
                .scheme(scheme)
                .header(HttpHeader.USER_AGENT, null)
                .timeout(5, TimeUnit.SECONDS)
                .send();

        Assert.assertEquals(200, response.getStatus());
    }

    @Test
    public void testRequestListenerForMultipleEventsIsInvokedOncePerEvent() throws Exception
    {
        start(new EmptyServerHandler());

        final AtomicInteger counter = new AtomicInteger();
        Request.Listener listener = new Request.Listener()
        {
            @Override
            public void onQueued(Request request)
            {
                counter.incrementAndGet();
            }

            @Override
            public void onBegin(Request request)
            {
                counter.incrementAndGet();
            }

            @Override
            public void onHeaders(Request request)
            {
                counter.incrementAndGet();
            }

            @Override
            public void onCommit(Request request)
            {
                counter.incrementAndGet();
            }

            @Override
            public void onContent(Request request, ByteBuffer content)
            {
                // Should not be invoked
                counter.incrementAndGet();
            }

            @Override
            public void onFailure(Request request, Throwable failure)
            {
                // Should not be invoked
                counter.incrementAndGet();
            }

            @Override
            public void onSuccess(Request request)
            {
                counter.incrementAndGet();
            }
        };
        ContentResponse response = client.newRequest("localhost", connector.getLocalPort())
                .scheme(scheme)
                .onRequestQueued(listener)
                .onRequestBegin(listener)
                .onRequestHeaders(listener)
                .onRequestCommit(listener)
                .onRequestContent(listener)
                .onRequestSuccess(listener)
                .onRequestFailure(listener)
                .listener(listener)
                .send();

        Assert.assertEquals(200, response.getStatus());
        int expectedEventsTriggeredByOnRequestXXXListeners = 5;
        int expectedEventsTriggeredByListener = 5;
        int expected = expectedEventsTriggeredByOnRequestXXXListeners + expectedEventsTriggeredByListener;
        Assert.assertEquals(expected, counter.get());
    }

    @Test
    public void testResponseListenerForMultipleEventsIsInvokedOncePerEvent() throws Exception
    {
        start(new EmptyServerHandler());

        final AtomicInteger counter = new AtomicInteger();
        final CountDownLatch latch = new CountDownLatch(1);
        Response.Listener listener = new Response.Listener()
        {
            @Override
            public void onBegin(Response response)
            {
                counter.incrementAndGet();
            }

            @Override
            public boolean onHeader(Response response, HttpField field)
            {
                // Number of header may vary, so don't count
                return true;
            }

            @Override
            public void onHeaders(Response response)
            {
                counter.incrementAndGet();
            }

            @Override
            public void onContent(Response response, ByteBuffer content)
            {
                // Should not be invoked
                counter.incrementAndGet();
            }

            @Override
            public void onContent(Response response, ByteBuffer content, Callback callback)
            {
                // Should not be invoked
                counter.incrementAndGet();
            }

            @Override
            public void onSuccess(Response response)
            {
                counter.incrementAndGet();
            }

            @Override
            public void onFailure(Response response, Throwable failure)
            {
                // Should not be invoked
                counter.incrementAndGet();
            }

            @Override
            public void onComplete(Result result)
            {
                Assert.assertEquals(200, result.getResponse().getStatus());
                counter.incrementAndGet();
                latch.countDown();
            }
        };
        client.newRequest("localhost", connector.getLocalPort())
                .scheme(scheme)
                .onResponseBegin(listener)
                .onResponseHeader(listener)
                .onResponseHeaders(listener)
                .onResponseContent(listener)
                .onResponseContentAsync(listener)
                .onResponseSuccess(listener)
                .onResponseFailure(listener)
                .send(listener);

        Assert.assertTrue(latch.await(5, TimeUnit.SECONDS));
        int expectedEventsTriggeredByOnResponseXXXListeners = 3;
        int expectedEventsTriggeredByCompletionListener = 4;
        int expected = expectedEventsTriggeredByOnResponseXXXListeners + expectedEventsTriggeredByCompletionListener;
        Assert.assertEquals(expected, counter.get());
    }

    @Test
    public void setOnCompleteCallbackWithBlockingSend() throws Exception
    {
        final byte[] content = new byte[512];
        new Random().nextBytes(content);
        start(new AbstractHandler()
        {
            @Override
            public void handle(String target, org.eclipse.jetty.server.Request baseRequest, HttpServletRequest request, HttpServletResponse response) throws IOException, ServletException
            {
                baseRequest.setHandled(true);
                response.getOutputStream().write(content);
            }
        });

        final Exchanger<Response> ex = new Exchanger<>();
        BufferingResponseListener listener = new BufferingResponseListener()
        {
            @Override
            public void onComplete(Result result)
            {
                try
                {
                    ex.exchange(result.getResponse());
                }
                catch (InterruptedException e)
                {
                    e.printStackTrace();
                }
            }
        };


        client.newRequest("localhost", connector.getLocalPort())
                .scheme(scheme)
                .send(listener);

        Response response = ex.exchange(null);

        Assert.assertEquals(200, response.getStatus());
        Assert.assertArrayEquals(content, listener.getContent());

    }

    @Test
    public void testCustomHostHeader() throws Exception
    {
        final String host = "localhost";
        start(new AbstractHandler()
        {
            @Override
            public void handle(String target, org.eclipse.jetty.server.Request baseRequest, HttpServletRequest request, HttpServletResponse response) throws IOException, ServletException
            {
                baseRequest.setHandled(true);
                Assert.assertEquals(host, request.getServerName());
            }
        });

        ContentResponse response = client.newRequest("http://127.0.0.1:" + connector.getLocalPort() + "/path")
                .scheme(scheme)
                .header(HttpHeader.HOST, host)
                .send();

        Assert.assertEquals(200, response.getStatus());
    }

    @Test
    public void testHTTP10WithKeepAliveAndContentLength() throws Exception
    {
        start(new AbstractHandler()
        {
            @Override
            public void handle(String target, org.eclipse.jetty.server.Request baseRequest, HttpServletRequest request, HttpServletResponse response) throws IOException, ServletException
            {
                // Send the headers at this point, then write the content
                byte[] content = "TEST".getBytes("UTF-8");
                response.setContentLength(content.length);
                response.flushBuffer();
                response.getOutputStream().write(content);
            }
        });

        ContentResponse response = client.newRequest("localhost", connector.getLocalPort())
                .scheme(scheme)
                .version(HttpVersion.HTTP_1_0)
                .header(HttpHeader.CONNECTION, HttpHeaderValue.KEEP_ALIVE.asString())
                .timeout(5, TimeUnit.SECONDS)
                .send();

        Assert.assertEquals(200, response.getStatus());
        Assert.assertTrue(response.getHeaders().contains(HttpHeader.CONNECTION, HttpHeaderValue.KEEP_ALIVE.asString()));
    }

    @Test
    public void testHTTP10WithKeepAliveAndNoContentLength() throws Exception
    {
        start(new AbstractHandler()
        {
            @Override
            public void handle(String target, org.eclipse.jetty.server.Request baseRequest, HttpServletRequest request, HttpServletResponse response) throws IOException, ServletException
            {
                // Send the headers at this point, then write the content
                response.flushBuffer();
                response.getOutputStream().print("TEST");
            }
        });

        FuturePromise<Connection> promise = new FuturePromise<>();
        Destination destination = client.getDestination(scheme, "localhost", connector.getLocalPort());
        destination.newConnection(promise);
        try (Connection connection = promise.get(5, TimeUnit.SECONDS))
        {
            long timeout = 5000;
            Request request = client.newRequest(destination.getHost(), destination.getPort())
                    .scheme(destination.getScheme())
                    .version(HttpVersion.HTTP_1_0)
                    .header(HttpHeader.CONNECTION, HttpHeaderValue.KEEP_ALIVE.asString())
                    .timeout(timeout, TimeUnit.MILLISECONDS);

            FutureResponseListener listener = new FutureResponseListener(request);
            connection.send(request, listener);
            ContentResponse response = listener.get(2 * timeout, TimeUnit.MILLISECONDS);

            Assert.assertEquals(200, response.getStatus());
            // The parser notifies end-of-content and therefore the CompleteListener
            // before closing the connection, so we need to wait before checking
            // that the connection is closed to avoid races.
            Thread.sleep(1000);
            Assert.assertTrue(((HttpConnectionOverHTTP)connection).isClosed());
        }
    }

    @Test
    public void testHTTP10WithKeepAliveAndNoContent() throws Exception
    {
        start(new EmptyServerHandler());

        ContentResponse response = client.newRequest("localhost", connector.getLocalPort())
                .scheme(scheme)
                .version(HttpVersion.HTTP_1_0)
                .header(HttpHeader.CONNECTION, HttpHeaderValue.KEEP_ALIVE.asString())
                .timeout(5, TimeUnit.SECONDS)
                .send();

        Assert.assertEquals(200, response.getStatus());
        Assert.assertTrue(response.getHeaders().contains(HttpHeader.CONNECTION, HttpHeaderValue.KEEP_ALIVE.asString()));
    }

    @Test
    public void testLongPollIsAbortedWhenClientIsStopped() throws Exception
    {
        final CountDownLatch latch = new CountDownLatch(1);
        start(new AbstractHandler()
        {
            @Override
            public void handle(String target, org.eclipse.jetty.server.Request baseRequest, HttpServletRequest request, HttpServletResponse response) throws IOException, ServletException
            {
                baseRequest.setHandled(true);
                request.startAsync();
                latch.countDown();
            }
        });

        final CountDownLatch completeLatch = new CountDownLatch(1);
        client.newRequest("localhost", connector.getLocalPort())
                .scheme(scheme)
                .send(result ->
                {
                    if (result.isFailed())
                        completeLatch.countDown();
                });

        Assert.assertTrue(latch.await(5, TimeUnit.SECONDS));

        // Stop the client, the complete listener must be invoked.
        client.stop();

        Assert.assertTrue(completeLatch.await(5, TimeUnit.SECONDS));
    }

    @Test
    public void testSmallContentDelimitedByEOFWithSlowRequestHTTP10() throws Exception
    {
        testContentDelimitedByEOFWithSlowRequest(HttpVersion.HTTP_1_0, 1024);
    }

    @Test
    public void testBigContentDelimitedByEOFWithSlowRequestHTTP10() throws Exception
    {
        testContentDelimitedByEOFWithSlowRequest(HttpVersion.HTTP_1_0, 128 * 1024);
    }

    @Test
    public void testSmallContentDelimitedByEOFWithSlowRequestHTTP11() throws Exception
    {
        testContentDelimitedByEOFWithSlowRequest(HttpVersion.HTTP_1_1, 1024);
    }

    @Test
    public void testBigContentDelimitedByEOFWithSlowRequestHTTP11() throws Exception
    {
        testContentDelimitedByEOFWithSlowRequest(HttpVersion.HTTP_1_1, 128 * 1024);
    }

    private void testContentDelimitedByEOFWithSlowRequest(final HttpVersion version, int length) throws Exception
    {
        // This test is crafted in a way that the response completes before the request is fully written.
        // With SSL, the response coming down will close the SSLEngine so it would not be possible to
        // write the last chunk of the request content, and the request will be failed, failing also the
        // test, which is not what we want.
        // This is a limit of Java's SSL implementation that does not allow half closes.
        Assume.assumeTrue(sslContextFactory == null);

        final byte[] data = new byte[length];
        new Random().nextBytes(data);
        start(new AbstractHandler()
        {
            @Override
            public void handle(String target, org.eclipse.jetty.server.Request baseRequest, HttpServletRequest request, HttpServletResponse response) throws IOException, ServletException
            {
                baseRequest.setHandled(true);
                // Send Connection: close to avoid that the server chunks the content with HTTP 1.1.
                if (version.compareTo(HttpVersion.HTTP_1_0) > 0)
                    response.setHeader("Connection", "close");
                response.getOutputStream().write(data);
            }
        });

        DeferredContentProvider content = new DeferredContentProvider(ByteBuffer.wrap(new byte[]{0}));
        Request request = client.newRequest("localhost", connector.getLocalPort())
                .scheme(scheme)
                .version(version)
                .content(content);
        FutureResponseListener listener = new FutureResponseListener(request);
        request.send(listener);
        // Wait some time to simulate a slow request.
        Thread.sleep(1000);
        content.close();

        ContentResponse response = listener.get(5, TimeUnit.SECONDS);

        Assert.assertEquals(200, response.getStatus());
        Assert.assertArrayEquals(data, response.getContent());
    }

    @Test
    public void testRequestRetries() throws Exception
    {
        final int maxRetries = 3;
        final AtomicInteger requests = new AtomicInteger();
        start(new AbstractHandler()
        {
            @Override
            public void handle(String target, org.eclipse.jetty.server.Request baseRequest, HttpServletRequest request, HttpServletResponse response) throws IOException, ServletException
            {
                int count = requests.incrementAndGet();
                if (count == maxRetries)
                    baseRequest.setHandled(true);
                consume(request.getInputStream(), true);
            }
        });

        final CountDownLatch latch = new CountDownLatch(1);
        new RetryListener(client, scheme, "localhost", connector.getLocalPort(), maxRetries)
        {
            @Override
            protected void completed(Result result)
            {
                latch.countDown();
            }
        }.perform();

        Assert.assertTrue(latch.await(5, TimeUnit.SECONDS));
    }

    @Test
    public void testCompleteNotInvokedUntilContentConsumed() throws Exception
    {
        start(new AbstractHandler()
        {
            @Override
            public void handle(String target, org.eclipse.jetty.server.Request baseRequest, HttpServletRequest request, HttpServletResponse response) throws IOException, ServletException
            {
                baseRequest.setHandled(true);
                ServletOutputStream output = response.getOutputStream();
                output.write(new byte[1024]);
            }
        });

        final AtomicReference<Callback> callbackRef = new AtomicReference<>();
        final CountDownLatch contentLatch = new CountDownLatch(1);
        final CountDownLatch completeLatch = new CountDownLatch(1);
        client.newRequest("localhost", connector.getLocalPort())
                .scheme(scheme)
                .send(new Response.Listener.Adapter()
                {
                    @Override
                    public void onContent(Response response, ByteBuffer content, Callback callback)
                    {
                        // Do not notify the callback yet.
                        callbackRef.set(callback);
                        contentLatch.countDown();
                    }

                    @Override
                    public void onComplete(Result result)
                    {
                        if (result.isSucceeded())
                            completeLatch.countDown();
                    }
                });

        Assert.assertTrue(contentLatch.await(5, TimeUnit.SECONDS));

        // Make sure the complete event is not emitted.
        Assert.assertFalse(completeLatch.await(1, TimeUnit.SECONDS));

        // Consume the content.
        callbackRef.get().succeeded();

        // Now the complete event is emitted.
        Assert.assertTrue(completeLatch.await(5, TimeUnit.SECONDS));
    }

    @Test
    public void testRequestSentOnlyAfterConnectionOpen() throws Exception
    {
        startServer(new AbstractHandler()
        {
            @Override
            public void handle(String target, org.eclipse.jetty.server.Request baseRequest, HttpServletRequest request, HttpServletResponse response) throws IOException, ServletException
            {
                baseRequest.setHandled(true);
            }
        });

        final AtomicBoolean open = new AtomicBoolean();
        client = new HttpClient(new HttpClientTransportOverHTTP()
        {
            @Override
            protected HttpConnectionOverHTTP newHttpConnection(EndPoint endPoint, HttpDestination destination, Promise<Connection> promise)
            {
                return new HttpConnectionOverHTTP(endPoint, destination, promise)
                {
                    @Override
                    public void onOpen()
                    {
                        open.set(true);
                        super.onOpen();
                    }
                };
            }
        }, sslContextFactory);
        client.start();

        final CountDownLatch latch = new CountDownLatch(2);
        client.newRequest("localhost", connector.getLocalPort())
                .scheme(scheme)
                .onRequestBegin(request ->
                {
                    Assert.assertTrue(open.get());
                    latch.countDown();
                })
                .send(result ->
                {
                    if (result.isSucceeded())
                        latch.countDown();
                });

        Assert.assertTrue(latch.await(5, TimeUnit.SECONDS));
    }

    @Test
    public void testCONNECTWithHTTP10() throws Exception
    {
        try (ServerSocket server = new ServerSocket(0))
        {
            startClient();

            String host = "localhost";
            int port = server.getLocalPort();

            Request request = client.newRequest(host, port)
                    .method(HttpMethod.CONNECT)
                    .version(HttpVersion.HTTP_1_0);
            FuturePromise<Connection> promise = new FuturePromise<>();
            client.getDestination("http", host, port).newConnection(promise);
            Connection connection = promise.get(5, TimeUnit.SECONDS);
            FutureResponseListener listener = new FutureResponseListener(request);
            connection.send(request, listener);

            try (Socket socket = server.accept())
            {
                InputStream input = socket.getInputStream();
                consume(input, false);

                // HTTP/1.0 response, the client must not close the connection.
                String httpResponse = "" +
                        "HTTP/1.0 200 OK\r\n" +
                        "\r\n";
                OutputStream output = socket.getOutputStream();
                output.write(httpResponse.getBytes(StandardCharsets.UTF_8));
                output.flush();

                ContentResponse response = listener.get(5, TimeUnit.SECONDS);
                Assert.assertEquals(200, response.getStatus());

                // Test that I can send another request on the same connection.
                request = client.newRequest(host, port);
                listener = new FutureResponseListener(request);
                connection.send(request, listener);

                consume(input, false);

                httpResponse = "" +
                        "HTTP/1.1 200 OK\r\n" +
                        "Content-Length: 0\r\n" +
                        "\r\n";
                output.write(httpResponse.getBytes(StandardCharsets.UTF_8));
                output.flush();

                listener.get(5, TimeUnit.SECONDS);
            }
        }
    }

    private void consume(InputStream input, boolean eof) throws IOException
    {
        int crlfs = 0;
        while (true)
        {
            int read = input.read();
            if (read == '\r' || read == '\n')
                ++crlfs;
            else
                crlfs = 0;
            if (!eof && crlfs == 4)
                break;
            if (read < 0)
                break;
        }
    }

    public static abstract class RetryListener implements Response.CompleteListener
    {
        private final HttpClient client;
        private final String scheme;
        private final String host;
        private final int port;
        private final int maxRetries;
        private int retries;

        public RetryListener(HttpClient client, String scheme, String host, int port, int maxRetries)
        {
            this.client = client;
            this.scheme = scheme;
            this.host = host;
            this.port = port;
            this.maxRetries = maxRetries;
        }

        protected abstract void completed(Result result);

        @Override
        public void onComplete(Result result)
        {
            if (retries > maxRetries || result.isSucceeded() && result.getResponse().getStatus() == 200)
                completed(result);
            else
                retry();
        }

        private void retry()
        {
            ++retries;
            perform();
        }

        public void perform()
        {
            client.newRequest(host, port)
                    .scheme(scheme)
                    .method("POST")
                    .param("attempt", String.valueOf(retries))
                    .content(new StringContentProvider("0123456789ABCDEF"))
                    .send(this);
        }
    }
}<|MERGE_RESOLUTION|>--- conflicted
+++ resolved
@@ -646,12 +646,8 @@
                 .onRequestBegin(request ->
                 {
                     HttpDestinationOverHTTP destination = (HttpDestinationOverHTTP)client.getDestination(scheme, host, port);
-<<<<<<< HEAD
                     DuplexConnectionPool connectionPool = (DuplexConnectionPool)destination.getConnectionPool();
                     connectionPool.getActiveConnections().iterator().next().close();
-=======
-                    destination.getConnectionPool().getActiveConnections().peek().close();
->>>>>>> afc6b9e5
                 })
                 .send(new Response.Listener.Adapter()
                 {
